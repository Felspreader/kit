{
	"name": "@sveltejs/adapter-cloudflare",
	"version": "1.0.0-next.26",
	"repository": {
		"type": "git",
		"url": "https://github.com/sveltejs/kit",
		"directory": "packages/adapter-cloudflare"
	},
	"license": "MIT",
	"homepage": "https://kit.svelte.dev",
	"type": "module",
	"exports": {
		".": {
			"types": "./index.d.ts",
			"import": "./index.js"
		},
		"./package.json": "./package.json"
	},
	"types": "index.d.ts",
	"files": [
		"files",
		"index.js",
		"index.d.ts"
	],
	"main": "index.js",
	"scripts": {
		"build": "esbuild src/worker.js --bundle --outfile=files/worker.js --external:SERVER --external:MANIFEST --format=esm",
		"lint": "eslint --ignore-path .gitignore \"**/*.{ts,js,svelte}\" && npm run check-format",
		"format": "npm run check-format -- --write",
		"check": "tsc --skipLibCheck",
		"check-format": "prettier --check . --config ../../.prettierrc --ignore-path .gitignore",
		"prepublishOnly": "npm run build"
	},
	"dependencies": {
<<<<<<< HEAD
		"esbuild": "^0.14.48",
=======
		"@cloudflare/workers-types": "^3.14.0",
		"esbuild": "^0.14.42",
>>>>>>> 10f2105d
		"worktop": "0.8.0-next.14"
	},
	"devDependencies": {
		"@types/node": "^16.11.36",
		"@types/ws": "^8.5.3",
		"typescript": "^4.7.4"
	},
	"publishConfig": {
		"access": "public"
	}
}<|MERGE_RESOLUTION|>--- conflicted
+++ resolved
@@ -32,12 +32,8 @@
 		"prepublishOnly": "npm run build"
 	},
 	"dependencies": {
-<<<<<<< HEAD
+		"@cloudflare/workers-types": "^3.14.0",
 		"esbuild": "^0.14.48",
-=======
-		"@cloudflare/workers-types": "^3.14.0",
-		"esbuild": "^0.14.42",
->>>>>>> 10f2105d
 		"worktop": "0.8.0-next.14"
 	},
 	"devDependencies": {
