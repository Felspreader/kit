--- conflicted
+++ resolved
@@ -21,11 +21,12 @@
 			sourcemap: true
 		},
 		plugins: [nodeResolve(), commonjs(), json()],
-<<<<<<< HEAD
-		external: ['@sveltejs/kit/app', './env.js', ...require('module').builtinModules]
-=======
-		external: ['./middlewares.js', './env.js', ...require('module').builtinModules]
->>>>>>> 0c07dd8a
+		external: [
+			'@sveltejs/kit/app',
+			'./middlewares.js',
+			'./env.js',
+			...require('module').builtinModules
+		]
 	},
 	{
 		input: 'src/shims.js',
