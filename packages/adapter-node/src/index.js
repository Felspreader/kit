<<<<<<< HEAD
import app from '@sveltejs/kit/app';
import { host, path, port } from './env.js';
import { createServer } from './server';

app.init();

const instance = createServer(app);
=======
// @ts-ignore
import { path, host, port } from './env.js';
import { assetsMiddleware, kitMiddleware, prerenderedMiddleware } from './middlewares.js';
import compression from 'compression';
import polka from 'polka';

const server = polka().use(
	// https://github.com/lukeed/polka/issues/173
	// @ts-ignore - nothing we can do about so just ignore it
	compression({ threshold: 0 }),
	assetsMiddleware,
	kitMiddleware,
	prerenderedMiddleware
);
>>>>>>> 0c07dd8a

const listenOpts = { path, host, port };

server.listen(listenOpts, () => {
	console.log(`Listening on ${path ? path : host + ':' + port}`);
});

export { server };<|MERGE_RESOLUTION|>--- conflicted
+++ resolved
@@ -1,13 +1,3 @@
-<<<<<<< HEAD
-import app from '@sveltejs/kit/app';
-import { host, path, port } from './env.js';
-import { createServer } from './server';
-
-app.init();
-
-const instance = createServer(app);
-=======
-// @ts-ignore
 import { path, host, port } from './env.js';
 import { assetsMiddleware, kitMiddleware, prerenderedMiddleware } from './middlewares.js';
 import compression from 'compression';
@@ -21,7 +11,6 @@
 	kitMiddleware,
 	prerenderedMiddleware
 );
->>>>>>> 0c07dd8a
 
 const listenOpts = { path, host, port };
 
