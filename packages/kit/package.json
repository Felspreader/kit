{
	"name": "@sveltejs/kit",
	"version": "1.0.0-next.371",
	"repository": {
		"type": "git",
		"url": "https://github.com/sveltejs/kit",
		"directory": "packages/kit"
	},
	"license": "MIT",
	"homepage": "https://kit.svelte.dev",
	"type": "module",
	"dependencies": {
<<<<<<< HEAD
		"@sveltejs/vite-plugin-svelte": "^1.0.1",
=======
		"@sveltejs/vite-plugin-svelte": "1.0.0-next.49",
>>>>>>> 0162163d
		"chokidar": "^3.5.3",
		"sade": "^1.8.1"
	},
	"devDependencies": {
		"@playwright/test": "^1.22.2",
		"@rollup/plugin-replace": "^4.0.0",
		"@types/connect": "^3.4.35",
		"@types/cookie": "^0.5.1",
		"@types/marked": "^4.0.3",
		"@types/mime": "^2.0.3",
		"@types/node": "^16.11.36",
		"@types/sade": "^1.7.4",
		"@types/set-cookie-parser": "^2.4.2",
		"cookie": "^0.5.0",
		"cross-env": "^7.0.3",
		"devalue": "^2.0.1",
		"eslint": "^8.16.0",
		"kleur": "^4.1.4",
		"locate-character": "^2.0.5",
		"marked": "^4.0.16",
		"mime": "^3.0.0",
		"node-fetch": "^3.2.4",
		"rollup": "^2.75.7",
		"selfsigned": "^2.0.1",
		"set-cookie-parser": "^2.4.8",
		"sirv": "^2.0.2",
		"svelte": "^3.48.0",
		"svelte-check": "^2.7.1",
		"svelte-preprocess": "^4.10.6",
		"svelte2tsx": "~0.5.10",
		"tiny-glob": "^0.2.9",
		"typescript": "^4.7.4",
		"undici": "^5.6.1",
		"uvu": "^0.5.3",
		"vite": "^3.0.0"
	},
	"peerDependencies": {
		"svelte": "^3.44.0",
		"vite": "^3.0.0"
	},
	"bin": {
		"svelte-kit": "svelte-kit.js"
	},
	"files": [
		"assets",
		"dist",
		"types",
		"svelte-kit.js"
	],
	"scripts": {
		"build": "rollup -c && node scripts/cp.js src/runtime/components assets/components && npm run types",
		"dev": "rollup -cw",
		"lint": "eslint --ignore-path .gitignore --ignore-pattern \"src/packaging/test/**\" \"{src,test}/**/*.{ts,mjs,js,svelte}\" && npm run check-format",
		"check": "tsc",
		"check:all": "tsc && pnpm -r --filter=\"./**\" check",
		"format": "npm run check-format -- --write",
		"check-format": "prettier --check . --config ../../.prettierrc --ignore-path .gitignore",
		"prepublishOnly": "npm run build",
		"test": "npm run test:unit && npm run test:typings && npm run test:packaging && npm run test:integration",
		"test:integration": "pnpm run -r --workspace-concurrency 1 --filter=\"./test/**\" test",
		"test:unit": "uvu src \"(spec\\.js|test[\\\\/]index\\.js)\" -i packaging",
		"test:typings": "tsc --project test/typings",
		"test:packaging": "uvu src/packaging \"(spec\\.js|test[\\\\/]index\\.js)\"",
		"types": "node scripts/extract-types.js"
	},
	"exports": {
		"./package.json": "./package.json",
		".": {
			"types": "./types/index.d.ts"
		},
		"./node": {
			"import": "./dist/node.js"
		},
		"./node/polyfills": {
			"import": "./dist/node/polyfills.js"
		},
		"./hooks": {
			"import": "./dist/hooks.js"
		},
		"./vite": {
			"import": "./dist/vite.js"
		}
	},
	"types": "types/index.d.ts",
	"engines": {
		"node": ">=16.9"
	}
}<|MERGE_RESOLUTION|>--- conflicted
+++ resolved
@@ -10,11 +10,7 @@
 	"homepage": "https://kit.svelte.dev",
 	"type": "module",
 	"dependencies": {
-<<<<<<< HEAD
 		"@sveltejs/vite-plugin-svelte": "^1.0.1",
-=======
-		"@sveltejs/vite-plugin-svelte": "1.0.0-next.49",
->>>>>>> 0162163d
 		"chokidar": "^3.5.3",
 		"sade": "^1.8.1"
 	},
