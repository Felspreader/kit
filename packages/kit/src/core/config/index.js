import fs from 'fs';
import path from 'path';
import * as url from 'url';
import { logger } from '../utils.js';
import options from './options.js';

/** @typedef {import('./types').ConfigDefinition} ConfigDefinition */

/**
 * @param {string} cwd
 * @param {import('types/config').ValidatedConfig} validated
 */
function validate_template(cwd, validated) {
	const { template } = validated.kit.files;
	const relative = path.relative(cwd, template);

	if (fs.existsSync(template)) {
		const contents = fs.readFileSync(template, 'utf8');
		const expected_tags = ['%svelte.head%', '%svelte.body%'];
		expected_tags.forEach((tag) => {
			if (contents.indexOf(tag) === -1) {
				throw new Error(`${relative} is missing ${tag}`);
			}
		});
	} else {
		throw new Error(`${relative} does not exist`);
	}
}

export async function load_config({ cwd = process.cwd() } = {}) {
	const config_file_esm = path.join(cwd, 'svelte.config.js');
	const config_file = fs.existsSync(config_file_esm)
		? config_file_esm
		: path.join(cwd, 'svelte.config.cjs');
	const config = await import(url.pathToFileURL(config_file).href);

	const validated = validate_config(config.default);

	validated.kit.files.assets = path.resolve(cwd, validated.kit.files.assets);
	validated.kit.files.hooks = path.resolve(cwd, validated.kit.files.hooks);
	validated.kit.files.lib = path.resolve(cwd, validated.kit.files.lib);
	validated.kit.files.routes = path.resolve(cwd, validated.kit.files.routes);
	validated.kit.files.serviceWorker = path.resolve(cwd, validated.kit.files.serviceWorker);
	validated.kit.files.template = path.resolve(cwd, validated.kit.files.template);

	validate_template(cwd, validated);

	// TODO check all the `files` exist when the config is loaded?

	return validated;
}

/**
 * @param {import('types/config').Config} config
 * @returns {import('types/config').ValidatedConfig}
 */
export function validate_config(config) {
	const type = typeof config;

	if (type === 'undefined') {
		throw new Error(
			'Your config is missing default exports. Make sure to include "export default config;"'
		);
	}

	if (type !== 'object') {
		throw new Error(
			`Unexpected config type "${type}", make sure your default export is an object.`
		);
	}

<<<<<<< HEAD
	return validated;
=======
	return options(config, 'config');
>>>>>>> b4eacd68
}

/**
 * @param {string[]} conflicts - array of conflicts in dotted notation
 * @param {string=} pathPrefix - prepended in front of the path
 * @param {string=} scope - used to prefix the whole error message
 */
export function print_config_conflicts(conflicts, pathPrefix = '', scope) {
	const prefix = scope ? scope + ': ' : '';
	const log = logger({ verbose: false });
	conflicts.forEach((conflict) => {
		log.error(
			`${prefix}The value for ${pathPrefix}${conflict} specified in svelte.config.js has been ignored. This option is controlled by SvelteKit.`
		);
	});
}<|MERGE_RESOLUTION|>--- conflicted
+++ resolved
@@ -69,11 +69,7 @@
 		);
 	}
 
-<<<<<<< HEAD
-	return validated;
-=======
 	return options(config, 'config');
->>>>>>> b4eacd68
 }
 
 /**
