import fs from 'fs';
import path from 'path';
import { parse } from 'url';
import { EventEmitter } from 'events';
import CheapWatch from 'cheap-watch';
import amp_validator from 'amphtml-validator';
import vite from 'vite';
import colors from 'kleur';
import create_manifest_data from '../../core/create_manifest_data/index.js';
import { create_app } from '../../core/create_app/index.js';
import { rimraf } from '../filesystem/index.js';
import { respond } from '../../runtime/server/index.js';
import { getRawBody } from '../node/index.js';
import { copy_assets, get_no_external, resolve_entry } from '../utils.js';
import svelte from '@sveltejs/vite-plugin-svelte';
import { get_server } from '../server/index.js';
import '../../install-fetch.js';
import { SVELTE_KIT } from '../constants.js';

/** @typedef {{ cwd?: string, port: number, host: string, https: boolean, config: import('types/config').ValidatedConfig }} Options */
/** @typedef {import('types/internal').SSRComponent} SSRComponent */

/** @param {Options} opts */
export function dev(opts) {
	return new Watcher(opts).init();
}

class Watcher extends EventEmitter {
	/** @param {Options} opts */
	constructor({ cwd = process.cwd(), port, host, https, config }) {
		super();

		this.cwd = cwd;
		this.dir = path.resolve(cwd, `${SVELTE_KIT}/dev`);

		this.port = port;
		this.host = host;
		this.https = https;
		this.config = config;

		process.on('exit', () => {
			this.close();
		});
	}

	async init() {
		rimraf(this.dir);
		copy_assets(this.dir);
		process.env.VITE_SVELTEKIT_AMP = this.config.kit.amp ? 'true' : '';

		await this.init_filewatcher();
		await this.init_server();

		this.update();

		return this;
	}

	async init_filewatcher() {
		this.cheapwatch = new CheapWatch({
			dir: this.config.kit.files.routes,
			/** @type {({ path }: { path: string }) => boolean} */
			filter: ({ path }) => path.split('/').every((part) => part[0] !== '_' || part[1] === '_')
		});

		await this.cheapwatch.init();

		// not sure why TS doesn't understand that CheapWatch extends EventEmitter
		this.cheapwatch.on('+', ({ isNew }) => {
			if (isNew) this.update();
		});

		this.cheapwatch.on('-', () => {
			this.update();
		});
	}

	async init_server() {
		/** @type {any} */
		const user_config = (this.config.kit.vite && this.config.kit.vite()) || {};

		/**
		 * @type {vite.ViteDevServer}
		 */
		this.vite = await vite.createServer({
			...user_config,
			configFile: false,
			root: this.cwd,
			resolve: {
				...user_config.resolve,
				alias: {
					...(user_config.resolve && user_config.resolve.alias),
					$app: path.resolve(`${this.dir}/runtime/app`),
					$lib: this.config.kit.files.lib
				}
			},
			plugins: [
				...(user_config.plugins || []),
				svelte({
					extensions: this.config.extensions,
					emitCss: !this.config.kit.amp
				})
			],
			publicDir: this.config.kit.files.assets,
			server: {
				...user_config.server,
				middlewareMode: true
			},
			optimizeDeps: {
				...user_config.optimizeDeps,
				entries: []
			},
			ssr: {
				...user_config.ssr,
				noExternal: get_no_external(this.cwd, user_config.ssr && user_config.ssr.noExternal)
			}
		});

		const validator = this.config.kit.amp && (await amp_validator.getInstance());

		/**
		 * @param {import('vite').ModuleNode} node
		 * @param {Set<import('vite').ModuleNode>} deps
		 */
		const find_deps = (node, deps) => {
			for (const dep of node.importedModules) {
				if (!deps.has(dep)) {
					deps.add(dep);
					find_deps(dep, deps);
				}
			}
		};

		this.server = await get_server(this.port, this.host, this.https, user_config, (req, res) => {
			this.vite.middlewares(req, res, async () => {
				try {
					const parsed = parse(req.url);

					if (req.url === '/favicon.ico') return;

					/** @type {import('types/internal').Hooks} */
					const hooks = resolve_entry(this.config.kit.files.hooks)
						? await this.vite.ssrLoadModule(`/${this.config.kit.files.hooks}`)
						: {};

					if (/** @type {any} */ (hooks).getContext) {
						// TODO remove this for 1.0
						throw new Error(
							'The getContext hook has been removed. See https://kit.svelte.dev/docs#hooks'
						);
					}

					const root = (await this.vite.ssrLoadModule(`/${this.dir}/generated/root.svelte`))
						.default;

					let body;

					try {
						body = await getRawBody(req);
					} catch (err) {
						res.statusCode = err.status || 400;
						return res.end(err.reason || 'Invalid request body');
					}

					const host = /** @type {string} */ (this.config.kit.host ||
						req.headers[this.config.kit.hostHeader || 'host']);

					const rendered = await respond(
						{
							headers: /** @type {import('types/helper').Headers} */ (req.headers),
							method: req.method,
							host,
							path: parsed.pathname,
							query: new URLSearchParams(parsed.query),
							rawBody: body
						},
						{
							amp: this.config.kit.amp,
							dev: true,
							entry: {
								file: `/${SVELTE_KIT}/dev/runtime/internal/start.js`,
								css: [],
								js: []
							},
							floc: this.config.kit.floc,
							get_stack: (error) => {
								this.vite.ssrFixStacktrace(error);
								return error.stack;
							},
							handle_error: (error) => {
								this.vite.ssrFixStacktrace(error);
								console.error(colors.bold().red(error.message));
								console.error(colors.gray(error.stack));
							},
							hooks: {
								getSession: hooks.getSession || (() => ({})),
<<<<<<< HEAD
								handle: hooks.handle || (({ request, render }) => render(request)),
								serverFetch: hooks.serverFetch || fetch
=======
								handle: hooks.handle || (({ request, resolve }) => resolve(request))
>>>>>>> babe515f
							},
							hydrate: this.config.kit.hydrate,
							paths: this.config.kit.paths,
							load_component: async (id) => {
								const url = path.resolve(this.cwd, id);

								const module = /** @type {SSRComponent} */ (await this.vite.ssrLoadModule(url));
								const node = await this.vite.moduleGraph.getModuleByUrl(url);

								const deps = new Set();
								find_deps(node, deps);

								const styles = new Set();

								for (const dep of deps) {
									const parsed = parse(dep.url);
									const query = new URLSearchParams(parsed.query);

									// TODO what about .scss files, etc?
									if (
										dep.file.endsWith('.css') ||
										(query.has('svelte') && query.get('type') === 'style')
									) {
										try {
											const mod = await this.vite.ssrLoadModule(dep.url);
											styles.add(mod.default);
										} catch {
											// this can happen with dynamically imported modules, I think
											// because the Vite module graph doesn't distinguish between
											// static and dynamic imports? TODO investigate, submit fix
										}
									}
								}

								let entry = `/${id}`;
								if (!entry.endsWith('.svelte')) {
									entry += '?import';
								}
								return {
									module,
									entry,
									css: [],
									js: [],
									styles: Array.from(styles)
								};
							},
							manifest: this.manifest,
							read: (file) => fs.readFileSync(path.join(this.config.kit.files.assets, file)),
							root,
							router: this.config.kit.router,
							ssr: this.config.kit.ssr,
							target: this.config.kit.target,
							template: ({ head, body }) => {
								let rendered = fs
									.readFileSync(this.config.kit.files.template, 'utf8')
									.replace('%svelte.head%', () => head)
									.replace('%svelte.body%', () => body);

								if (this.config.kit.amp) {
									const result = validator.validateString(rendered);

									if (result.status !== 'PASS') {
										const lines = rendered.split('\n');

										/** @param {string} str */
										const escape = (str) =>
											str.replace(/&/g, '&amp;').replace(/</g, '&lt;').replace(/>/g, '&gt;');

										rendered = `<!doctype html>
											<head>
												<meta charset="utf-8" />
												<meta name="viewport" content="width=device-width, initial-scale=1" />
												<style>
													body {
														font-family: -apple-system, BlinkMacSystemFont, 'Segoe UI', Roboto, Oxygen, Ubuntu, Cantarell, 'Open Sans', 'Helvetica Neue', sans-serif;
														color: #333;
													}

													pre {
														background: #f4f4f4;
														padding: 1em;
														overflow-x: auto;
													}
												</style>
											</head>
											<h1>AMP validation failed</h1>

											${result.errors
												.map(
													(error) => `
												<h2>${error.severity}</h2>
												<p>Line ${error.line}, column ${error.col}: ${error.message} (<a href="${error.specUrl}">${
														error.code
													}</a>)</p>
												<pre>${escape(lines[error.line - 1])}</pre>
											`
												)
												.join('\n\n')}
										`;
									}
								}

								return rendered;
							},
							trailing_slash: this.config.kit.trailingSlash
						}
					);

					if (rendered) {
						res.writeHead(rendered.status, rendered.headers);
						if (rendered.body) res.write(rendered.body);
						res.end();
					} else {
						res.statusCode = 404;
						res.end('Not found');
					}
				} catch (e) {
					this.vite.ssrFixStacktrace(e);
					res.statusCode = 500;
					res.end(e.stack);
				}
			});
		});
	}

	update() {
		const manifest_data = create_manifest_data({
			config: this.config,
			output: this.dir,
			cwd: this.cwd
		});

		create_app({
			manifest_data,
			output: this.dir,
			cwd: this.cwd
		});

		/** @type {import('types/internal').SSRManifest} */
		this.manifest = {
			assets: manifest_data.assets,
			layout: manifest_data.layout,
			error: manifest_data.error,
			routes: manifest_data.routes.map((route) => {
				if (route.type === 'page') {
					return {
						type: 'page',
						pattern: route.pattern,
						params: get_params(route.params),
						a: route.a,
						b: route.b
					};
				}

				return {
					type: 'endpoint',
					pattern: route.pattern,
					params: get_params(route.params),
					load: async () => {
						const url = path.resolve(this.cwd, route.file);
						return await this.vite.ssrLoadModule(url);
					}
				};
			})
		};
	}

	close() {
		if (this.closed) return;
		this.closed = true;

		this.vite.close();
		this.server.close();
		this.cheapwatch.close();
	}
}

/** @param {string[]} array */
function get_params(array) {
	// given an array of params like `['x', 'y', 'z']` for
	// src/routes/[x]/[y]/[z]/svelte, create a function
	// that turns a RegExpExecArray into ({ x, y, z })

	/** @param {RegExpExecArray} match */
	const fn = (match) => {
		/** @type {Record<string, string>} */
		const params = {};
		array.forEach((key, i) => {
			if (key.startsWith('...')) {
				params[key.slice(3)] = decodeURIComponent(match[i + 1] || '');
			} else {
				params[key] = decodeURIComponent(match[i + 1]);
			}
		});
		return params;
	};

	return fn;
}<|MERGE_RESOLUTION|>--- conflicted
+++ resolved
@@ -194,12 +194,8 @@
 							},
 							hooks: {
 								getSession: hooks.getSession || (() => ({})),
-<<<<<<< HEAD
-								handle: hooks.handle || (({ request, render }) => render(request)),
+								handle: hooks.handle || (({ request, resolve }) => resolve(request)),
 								serverFetch: hooks.serverFetch || fetch
-=======
-								handle: hooks.handle || (({ request, resolve }) => resolve(request))
->>>>>>> babe515f
 							},
 							hydrate: this.config.kit.hydrate,
 							paths: this.config.kit.paths,
