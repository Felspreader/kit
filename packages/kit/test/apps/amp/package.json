{
	"name": "test-amp",
	"private": true,
	"version": "0.0.1",
	"scripts": {
		"dev": "vite dev",
		"build": "vite build",
		"preview": "vite preview",
		"prepare": "node ../../cli.js sync",
		"check": "tsc && svelte-check",
		"test": "npm run test:dev && npm run test:build",
		"test:dev": "cross-env DEV=true playwright test",
		"test:build": "playwright test"
	},
	"devDependencies": {
		"@sveltejs/amp": "workspace:*",
		"@sveltejs/kit": "workspace:*",
		"cross-env": "^7.0.3",
		"purify-css": "^1.2.5",
		"svelte": "^3.48.0",
		"svelte-check": "^2.7.1",
<<<<<<< HEAD
		"typescript": "^4.7.2",
		"vite": "^3.0.0-beta.6"
=======
		"typescript": "^4.7.4",
		"vite": "^2.9.13"
>>>>>>> 062f38e9
	},
	"type": "module"
}<|MERGE_RESOLUTION|>--- conflicted
+++ resolved
@@ -19,13 +19,8 @@
 		"purify-css": "^1.2.5",
 		"svelte": "^3.48.0",
 		"svelte-check": "^2.7.1",
-<<<<<<< HEAD
-		"typescript": "^4.7.2",
+		"typescript": "^4.7.4",
 		"vite": "^3.0.0-beta.6"
-=======
-		"typescript": "^4.7.4",
-		"vite": "^2.9.13"
->>>>>>> 062f38e9
 	},
 	"type": "module"
 }