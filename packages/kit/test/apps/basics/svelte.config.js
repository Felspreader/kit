/** @type {import('@sveltejs/kit').Config} */
const config = {
	kit: {
		prerender: {
			onError: 'continue'
		},
<<<<<<< HEAD
		vite: {
			build: {
				minify: false
			},
			clearScreen: false,
			optimizeDeps: {
				// for CI, we need to explicitly prebundle deps, since
				// the reload confuses Playwright
				include: ['cookie', 'marked']
			},
			server: {
				// TODO: required to support ipv6, remove on vite 3
				// https://github.com/vitejs/vite/issues/7075
				host: 'localhost',
				fs: {
					allow: [path.resolve('../../../src')]
				},
				// TODO: remove on vite 3
				// https://github.com/vitejs/vite/pull/8778
				watch: {
					// perf, do not watch playwright output dir
					ignored: ['**/test-results/**']
				}
			}
		},
=======
>>>>>>> 320777aa
		methodOverride: {
			allowed: ['PUT', 'PATCH', 'DELETE']
		}
	}
};

export default config;<|MERGE_RESOLUTION|>--- conflicted
+++ resolved
@@ -4,34 +4,6 @@
 		prerender: {
 			onError: 'continue'
 		},
-<<<<<<< HEAD
-		vite: {
-			build: {
-				minify: false
-			},
-			clearScreen: false,
-			optimizeDeps: {
-				// for CI, we need to explicitly prebundle deps, since
-				// the reload confuses Playwright
-				include: ['cookie', 'marked']
-			},
-			server: {
-				// TODO: required to support ipv6, remove on vite 3
-				// https://github.com/vitejs/vite/issues/7075
-				host: 'localhost',
-				fs: {
-					allow: [path.resolve('../../../src')]
-				},
-				// TODO: remove on vite 3
-				// https://github.com/vitejs/vite/pull/8778
-				watch: {
-					// perf, do not watch playwright output dir
-					ignored: ['**/test-results/**']
-				}
-			}
-		},
-=======
->>>>>>> 320777aa
 		methodOverride: {
 			allowed: ['PUT', 'PATCH', 'DELETE']
 		}
