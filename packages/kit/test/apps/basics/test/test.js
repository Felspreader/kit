import fs from 'fs';
import path from 'path';
import { expect } from '@playwright/test';
import { fileURLToPath } from 'url';
import { start_server, test } from '../../../utils.js';

/** @typedef {import('@playwright/test').Response} Response */

test.describe('a11y', () => {
	test('resets focus', async ({ page, clicknav, browserName }) => {
		const tab = browserName === 'webkit' ? 'Alt+Tab' : 'Tab';

		await page.goto('/accessibility/a');

		await clicknav('[href="/accessibility/b"]');
		expect(await page.innerHTML('h1')).toBe('b');
		expect(await page.evaluate(() => (document.activeElement || {}).nodeName)).toBe('BODY');
		await page.keyboard.press(tab);

		expect(await page.evaluate(() => (document.activeElement || {}).nodeName)).toBe('A');
		expect(await page.evaluate(() => (document.activeElement || {}).textContent)).toBe('a');

		await clicknav('[href="/accessibility/a"]');
		expect(await page.innerHTML('h1')).toBe('a');
		expect(await page.evaluate(() => (document.activeElement || {}).nodeName)).toBe('BODY');

		await page.keyboard.press(tab);
		expect(await page.evaluate(() => (document.activeElement || {}).nodeName)).toBe('A');
		expect(await page.evaluate(() => (document.activeElement || {}).textContent)).toBe('a');

		expect(await page.evaluate(() => document.documentElement.getAttribute('tabindex'))).toBe(null);
	});

	test('announces client-side navigation', async ({ page, clicknav, javaScriptEnabled }) => {
		await page.goto('/accessibility/a');

		const has_live_region = (await page.innerHTML('body')).includes('aria-live');

		if (javaScriptEnabled) {
			expect(has_live_region).toBeTruthy();

			// live region should exist, but be empty
			expect(await page.innerHTML('[aria-live]')).toBe('');

			await clicknav('[href="/accessibility/b"]');
			expect(await page.innerHTML('[aria-live]')).toBe('b'); // TODO i18n
		} else {
			expect(has_live_region).toBeFalsy();
		}
	});

	test('keepfocus works', async ({ page, javaScriptEnabled }) => {
		await page.goto('/keepfocus');

		if (javaScriptEnabled) {
			await Promise.all([
				page.type('#input', 'bar'),
				page.waitForFunction(() => window.location.search === '?foo=bar')
			]);
			await expect(page.locator('#input')).toBeFocused();
		}
	});

	test('reset selection', async ({ page, clicknav }) => {
		await page.goto('/selection/a');

		expect(
			await page.evaluate(() => {
				const range = document.createRange();
				range.selectNodeContents(document.body);
				const selection = getSelection();
				if (selection) {
					selection.removeAllRanges();
					selection.addRange(range);
					return selection.rangeCount;
				}
				return -1;
			})
		).toBe(1);

		await clicknav('[href="/selection/b"]');
		expect(
			await page.evaluate(() => {
				const selection = getSelection();
				if (selection) {
					return selection.rangeCount;
				}
				return -1;
			})
		).toBe(0);
	});
});

test.describe('afterNavigate', () => {
	test.skip(({ javaScriptEnabled }) => !javaScriptEnabled);

	test('calls callback', async ({ page, clicknav }) => {
		await page.goto('/after-navigate/a');
		expect(await page.textContent('h1')).toBe('undefined -> /after-navigate/a');

		await clicknav('[href="/after-navigate/b"]');
		expect(await page.textContent('h1')).toBe('/after-navigate/a -> /after-navigate/b');
	});
});

test.describe('beforeNavigate', () => {
	test.skip(({ javaScriptEnabled }) => !javaScriptEnabled);

	test('prevents navigation triggered by link click', async ({ clicknav, page, baseURL }) => {
		await page.goto('/before-navigate/prevent-navigation');

		try {
			await clicknav('[href="/before-navigate/a"]', { timeout: 1000 });
			expect(false).toBe(true);
		} catch (/** @type {any} */ e) {
			expect(e.message).toMatch('page.waitForNavigation: Timeout 1000ms exceeded');
		}

		expect(page.url()).toBe(baseURL + '/before-navigate/prevent-navigation');
		expect(await page.innerHTML('pre')).toBe('true');
	});

	test('prevents navigation triggered by goto', async ({ page, app, baseURL }) => {
		await page.goto('/before-navigate/prevent-navigation');
		await app.goto('/before-navigate/a');
		expect(page.url()).toBe(baseURL + '/before-navigate/prevent-navigation');
		expect(await page.innerHTML('pre')).toBe('true');
	});

	test('prevents navigation triggered by back button', async ({ page, app, baseURL }) => {
		await page.goto('/before-navigate/a');
		await app.goto('/before-navigate/prevent-navigation');
		await page.click('h1'); // The browsers block attempts to prevent navigation on a frame that's never had a user gesture.

		await page.goBack();
		expect(await page.innerHTML('pre')).toBe('true');
		expect(page.url()).toBe(baseURL + '/before-navigate/prevent-navigation');
	});

	test('prevents unload', async ({ page }) => {
		await page.goto('/before-navigate/prevent-navigation');
		await page.click('h1'); // The browsers block attempts to prevent navigation on a frame that's never had a user gesture.
		const type = new Promise((fulfil) => {
			page.on('dialog', async (dialog) => {
				fulfil(dialog.type());
				await dialog.dismiss();
			});
		});

		await page.close({ runBeforeUnload: true });
		expect(await type).toBe('beforeunload');
	});
});

test.describe('Scrolling', () => {
	// skip these tests if JS is disabled, since we're testing client-side behaviour
	test.skip(({ javaScriptEnabled }) => !javaScriptEnabled);

	test('url-supplied anchor works on direct page load', async ({ page, in_view }) => {
		await page.goto('/anchor/anchor#go-to-element');
		expect(await in_view('#go-to-element')).toBe(true);
	});

	test('url-supplied anchor works on navigation to page', async ({ page, in_view, clicknav }) => {
		await page.goto('/anchor');
		await clicknav('#first-anchor');
		expect(await in_view('#go-to-element')).toBe(true);
	});

	test('url-supplied anchor works when navigated from scrolled page', async ({
		page,
		clicknav,
		in_view
	}) => {
		await page.goto('/anchor');
		await clicknav('#second-anchor');
		expect(await in_view('#go-to-element')).toBe(true);
	});

	test('no-anchor url will scroll to top when navigated from scrolled page', async ({
		page,
		clicknav
	}) => {
		await page.goto('/anchor');
		await clicknav('#third-anchor');
		expect(await page.evaluate(() => scrollY === 0)).toBeTruthy();
	});

	test('url-supplied anchor works when navigated from bottom of page', async ({
		page,
		clicknav,
		in_view
	}) => {
		await page.goto('/anchor');
		await clicknav('#last-anchor');
		expect(await in_view('#go-to-element')).toBe(true);
	});

	test('no-anchor url will scroll to top when navigated from bottom of page', async ({
		clicknav,
		page
	}) => {
		await page.goto('/anchor');
		await clicknav('#last-anchor-2');
		expect(await page.evaluate(() => scrollY === 0)).toBeTruthy();
	});

	test('scroll is restored after hitting the back button', async ({ baseURL, clicknav, page }) => {
		await page.goto('/anchor');
		await page.click('#scroll-anchor');
		const originalScrollY = /** @type {number} */ (await page.evaluate(() => scrollY));
		await clicknav('#routing-page');
		await page.goBack();
		expect(page.url()).toBe(baseURL + '/anchor#last-anchor-2');
		expect(await page.evaluate(() => scrollY)).toEqual(originalScrollY);

		await page.goBack();
		expect(page.url()).toBe(baseURL + '/anchor');
		expect(await page.evaluate(() => scrollY)).toEqual(0);
	});

	test('scroll is restored after hitting the back button for an in-app cross-document navigation', async ({
		page,
		clicknav
	}) => {
		await page.goto('/scroll/cross-document/a');
		await page.locator('[href="/scroll/cross-document/b"]').scrollIntoViewIfNeeded();

		const y1 = await page.evaluate(() => scrollY);

		await page.click('[href="/scroll/cross-document/b"]');
		expect(await page.textContent('h1')).toBe('b');
		await page.waitForSelector('body.started');

		await clicknav('[href="/scroll/cross-document/c"]');
		expect(await page.textContent('h1')).toBe('c');

		await page.goBack(); // client-side back
		await page.goBack(); // native back
		expect(await page.textContent('h1')).toBe('a');
		await page.waitForSelector('body.started');

		await page.waitForTimeout(250); // needed for the test to fail reliably without the fix

		const y2 = await page.evaluate(() => scrollY);

		expect(Math.abs(y2 - y1)).toBeLessThan(10); // we need a few pixels wiggle room, because browsers
	});

	test('url-supplied anchor is ignored with onMount() scrolling on direct page load', async ({
		page,
		in_view
	}) => {
		await page.goto('/anchor-with-manual-scroll/anchor-onmount#go-to-element');
		expect(await in_view('#abcde')).toBe(true);
	});

	test('url-supplied anchor is ignored with afterNavigate() scrolling on direct page load', async ({
		page,
		in_view,
		clicknav
	}) => {
		await page.goto('/anchor-with-manual-scroll/anchor-afternavigate#go-to-element');
		expect(await in_view('#abcde')).toBe(true);

		await clicknav('[href="/anchor-with-manual-scroll/anchor-afternavigate?x=y#go-to-element"]');
		expect(await in_view('#abcde')).toBe(true);
	});

	test('url-supplied anchor is ignored with onMount() scrolling on navigation to page', async ({
		page,
		clicknav,
		javaScriptEnabled,
		in_view
	}) => {
		await page.goto('/anchor-with-manual-scroll');
		await clicknav('[href="/anchor-with-manual-scroll/anchor-onmount#go-to-element"]');
		if (javaScriptEnabled) expect(await in_view('#abcde')).toBe(true);
		else expect(await in_view('#go-to-element')).toBe(true);
	});

	test('app-supplied scroll and focus work on direct page load', async ({ page, in_view }) => {
		await page.goto('/use-action/focus-and-scroll');
		expect(await in_view('#input')).toBe(true);
		await expect(page.locator('#input')).toBeFocused();
	});

	test('app-supplied scroll and focus work on navigation to page', async ({
		page,
		clicknav,
		in_view
	}) => {
		await page.goto('/use-action');
		await clicknav('[href="/use-action/focus-and-scroll"]');
		expect(await in_view('#input')).toBe(true);
		await expect(page.locator('input')).toBeFocused();
	});

	test('scroll positions are recovered on reloading the page', async ({ page, app }) => {
		await page.goto('/anchor');
		await page.evaluate(() => window.scrollTo(0, 1000));
		await app.goto('/anchor/anchor');
		await page.evaluate(() => window.scrollTo(0, 1000));

		await page.reload();
		expect(await page.evaluate(() => window.scrollY)).toBe(1000);

		await page.goBack();
		expect(await page.evaluate(() => window.scrollY)).toBe(1000);
	});

	test('scroll position is top of page on ssr:false reload', async ({ page }) => {
		await page.goto('/no-ssr/margin');
		expect(await page.evaluate(() => window.scrollY)).toBe(0);
		await page.reload();
		expect(await page.evaluate(() => window.scrollY)).toBe(0);
	});
});

test.describe('Imports', () => {
	test('imports from node_modules', async ({ page, clicknav }) => {
		await page.goto('/imports');
		await clicknav('[href="/imports/markdown"]');
		expect(await page.innerHTML('p')).toBe('this is some <strong>markdown</strong>');
	});

	// https://github.com/sveltejs/kit/issues/461
	test('handles static asset imports', async ({ baseURL, page }) => {
		await page.goto('/asset-import');

		const sources = await page.evaluate(() =>
			Array.from(document.querySelectorAll('img'), (img) => img.src)
		);

		if (process.env.DEV) {
			expect(sources).toEqual([
				`${baseURL}/src/routes/asset-import/small.png`,
				`${baseURL}/src/routes/asset-import/large.jpg`
			]);
		} else {
			expect(sources[0].startsWith('data:image/png;base64,')).toBeTruthy();
			expect(sources[1]).toBe(`${baseURL}/_app/immutable/assets/large-3183867c.jpg`);
		}
	});
});

test.describe('Caching', () => {
	test('caches pages', async ({ request }) => {
		const response = await request.get('/caching');
		expect(response.headers()['cache-control']).toBe('public, max-age=30');
	});

	test('sets cache-control: private if page uses session in load and cache.private is unset', async ({
		request
	}) => {
		const response = await request.get('/caching/private/uses-session-in-load');
		expect(response.headers()['cache-control']).toBe('private, max-age=30');
	});

	test('sets cache-control: private if page uses session in init and cache.private is unset', async ({
		request
	}) => {
		const response = await request.get('/caching/private/uses-session-in-init');
		expect(response.headers()['cache-control']).toBe('private, max-age=30');
	});

	test('sets cache-control: private if page uses fetch and cache.private is unset', async ({
		request
	}) => {
		const response = await request.get('/caching/private/uses-fetch?credentials=include');
		expect(response.headers()['cache-control']).toBe('private, max-age=30');
	});

	test('sets cache-control: public if page uses fetch without credentials and cache.private is unset', async ({
		request
	}) => {
		const response = await request.get('/caching/private/uses-fetch?credentials=omit');
		expect(response.headers()['cache-control']).toBe('public, max-age=30');
	});

	test('sets cache-control: private if cache.private is true', async ({ request }) => {
		const response = await request.get('/caching/private/uses-cache-private?private=true');
		expect(response.headers()['cache-control']).toBe('private, max-age=30');
	});

	test('sets cache-control: public if cache.private is false', async ({ request }) => {
		const response = await request.get('/caching/private/uses-cache-private?private=false');
		expect(response.headers()['cache-control']).toBe('public, max-age=30');
	});

	test('sets cache-control: public if page uses session in load and cache.private is false', async ({
		request
	}) => {
		const response = await request.get('/caching/private/uses-session-in-load?private=false');
		expect(response.headers()['cache-control']).toBe('public, max-age=30');
	});

	test('sets cache-control: public if page uses session in init and cache.private is false', async ({
		request
	}) => {
		const response = await request.get('/caching/private/uses-session-in-init?private=false');
		expect(response.headers()['cache-control']).toBe('public, max-age=30');
	});

	test('sets cache-control: public if page uses fetch and cache.private is false', async ({
		request
	}) => {
		const response = await request.get(
			'/caching/private/uses-fetch?credentials=include&private=false'
		);
		expect(response.headers()['cache-control']).toBe('public, max-age=30');
	});

	test('sets cache-control: private if page uses fetch without credentials and cache.private is true', async ({
		request
	}) => {
		const response = await request.get('/caching/private/uses-fetch?credentials=omit&private=true');
		expect(response.headers()['cache-control']).toBe('private, max-age=30');
	});
});

test.describe('Content-Type', () => {
	test('sets Content-Type on page', async ({ request }) => {
		const response = await request.get('/content-type-header');
		expect(response.headers()['content-type']).toBe('text/html');
	});
});

test.describe('CSS', () => {
	test('applies imported styles', async ({ page }) => {
		await page.goto('/css');

		expect(
			await page.evaluate(() => {
				const el = document.querySelector('.styled');
				return el && getComputedStyle(el).color;
			})
		).toBe('rgb(255, 0, 0)');
	});

	test('applies layout styles', async ({ page }) => {
		await page.goto('/css');

		expect(
			await page.evaluate(() => {
				const el = document.querySelector('footer');
				return el && getComputedStyle(el).color;
			})
		).toBe('rgb(128, 0, 128)');
	});

	test('applies local styles', async ({ page }) => {
		await page.goto('/css');

		expect(
			await page.evaluate(() => {
				const el = document.querySelector('.also-styled');
				return el && getComputedStyle(el).color;
			})
		).toBe('rgb(0, 0, 255)');
	});

	test('applies generated component styles (hides announcer)', async ({
		page,
		clicknav,
		javaScriptEnabled
	}) => {
		await page.goto('/css');

		if (javaScriptEnabled) {
			await clicknav('[href="/css/other"]');

			expect(
				await page.evaluate(() => {
					const el = document.querySelector('#svelte-announcer');
					return el && getComputedStyle(el).position;
				})
			).toBe('absolute');
		}
	});

	test('applies imported styles in the correct order', async ({ page }) => {
		await page.goto('/css');

		const color = await page.$eval('.overridden', (el) => getComputedStyle(el).color);
		expect(color).toBe('rgb(0, 128, 0)');
	});
});

test.describe('Shadowed pages', () => {
	test('Loads props from an endpoint', async ({ page, clicknav }) => {
		await page.goto('/shadowed');
		await clicknav('[href="/shadowed/simple"]');
		expect(await page.textContent('h1')).toBe('The answer is 42');
	});

	test('Handles GET redirects', async ({ page, clicknav }) => {
		await page.goto('/shadowed');
		await clicknav('[href="/shadowed/redirect-get"]');
		expect(await page.textContent('h1')).toBe('Redirection was successful');
	});

	test('Handles GET redirects with cookies', async ({ page, context, clicknav }) => {
		await page.goto('/shadowed');
		await clicknav('[href="/shadowed/redirect-get-with-cookie"]');
		expect(await page.textContent('h1')).toBe('Redirection was successful');

		const cookies = await context.cookies();
		expect(cookies).toEqual(
			expect.arrayContaining([expect.objectContaining({ name: 'shadow-redirect', value: 'happy' })])
		);
	});

	test('Handles POST redirects', async ({ page }) => {
		await page.goto('/shadowed');
		await Promise.all([page.waitForNavigation(), page.click('#redirect-post')]);
		expect(await page.textContent('h1')).toBe('Redirection was successful');
	});

	test('Handles POST redirects with cookies', async ({ page, context }) => {
		await page.goto('/shadowed');
		await Promise.all([page.waitForNavigation(), page.click('#redirect-post-with-cookie')]);
		expect(await page.textContent('h1')).toBe('Redirection was successful');

		const cookies = await context.cookies();
		expect(cookies).toEqual(
			expect.arrayContaining([expect.objectContaining({ name: 'shadow-redirect', value: 'happy' })])
		);
	});

	test('Renders error page for 4xx and 5xx responses from GET', async ({ page, clicknav }) => {
		await page.goto('/shadowed');
		await clicknav('[href="/shadowed/error-get"]');
		expect(await page.textContent('h1')).toBe('404');
	});

	test('Merges bodies for 4xx and 5xx responses from non-GET', async ({ page }) => {
		await page.goto('/shadowed');
		await Promise.all([page.waitForNavigation(), page.click('#error-post')]);
		expect(await page.textContent('h1')).toBe('hello from get / echo: posted data');
	});

	test('Responds from endpoint if Accept includes application/json but not text/html', async ({
		request
	}) => {
		const response = await request.get('/shadowed/simple', {
			headers: {
				accept: 'application/json'
			}
		});

		expect(await response.json()).toEqual({ answer: 42 });
	});

	test('Endpoint receives consistent URL', async ({ baseURL, page, clicknav }) => {
		await page.goto('/shadowed/same-render-entry');
		await clicknav('[href="/shadowed/same-render?param1=value1"]');
		expect(await page.textContent('h1')).toBe(`URL: ${baseURL}/shadowed/same-render?param1=value1`);
	});

	test('responds to HEAD requests from endpoint', async ({ request }) => {
		const url = '/shadowed/simple';

		const opts = {
			headers: {
				accept: 'application/json'
			}
		};

		const responses = {
			head: await request.head(url, opts),
			get: await request.get(url, opts)
		};

		const headers = {
			head: responses.head.headers(),
			get: responses.get.headers()
		};

		expect(responses.head.status()).toBe(200);
		expect(responses.get.status()).toBe(200);
		expect(await responses.head.text()).toBe('');
		expect(await responses.get.json()).toEqual({ answer: 42 });

		['date', 'transfer-encoding'].forEach((name) => {
			delete headers.head[name];
			delete headers.get[name];
		});

		expect(headers.head).toEqual(headers.get);
	});

	test('Works with missing get handler', async ({ page, clicknav }) => {
		await page.goto('/shadowed');
		await clicknav('[href="/shadowed/no-get"]');
		expect(await page.textContent('h1')).toBe('hello');
	});

	test('Invalidates shadow data when URL changes', async ({ page, clicknav }) => {
		await page.goto('/shadowed');
		await clicknav('[href="/shadowed/dynamic/foo"]');
		expect(await page.textContent('h1')).toBe('slug: foo');

		await clicknav('[href="/shadowed/dynamic/bar"]');
		expect(await page.textContent('h1')).toBe('slug: bar');

		await page.goto('/shadowed/dynamic/foo');
		expect(await page.textContent('h1')).toBe('slug: foo');
		await clicknav('[href="/shadowed/dynamic/bar"]');
		expect(await page.textContent('h1')).toBe('slug: bar');
	});

	test('Shadow redirect', async ({ page, clicknav }) => {
		await page.goto('/shadowed/redirect');
		await clicknav('[href="/shadowed/redirect/a"]');
		expect(await page.textContent('h1')).toBe('done');
	});

	test('Endpoint without GET', async ({ page, clicknav, baseURL, javaScriptEnabled }) => {
		await page.goto('/shadowed');

		/** @type {string[]} */
		const requests = [];
		page.on('request', (r) => requests.push(r.url()));

		await clicknav('[href="/shadowed/missing-get"]');

		expect(await page.textContent('h1')).toBe('post without get');

		// check that the router didn't fall back to the server
		if (javaScriptEnabled) {
			expect(requests).not.toContain(`${baseURL}/shadowed/missing-get`);
		}
	});
});

test.describe('Endpoints', () => {
	test('calls a delete handler', async ({ page, javaScriptEnabled }) => {
		if (javaScriptEnabled) {
			await page.goto('/delete-route');
			await page.click('.del');
			expect(await page.innerHTML('h1')).toBe('deleted 42');
		}
	});

	test('200 status on empty endpoint', async ({ request }) => {
		const response = await request.get('/endpoint-output/empty');
		expect(/** @type {import('@playwright/test').APIResponse} */ (response).status()).toBe(200);
		expect(await response.json()).toEqual({});
	});

	test('set-cookie without body', async ({ request }) => {
		const response = await request.get('/endpoint-output/headers');
		expect(/** @type {import('@playwright/test').APIResponse} */ (response).status()).toBe(200);
		expect(response.headers()['set-cookie']).toBeDefined();
	});

	test('HEAD with matching headers but without body', async ({ request }) => {
		const url = '/endpoint-output/body';

		const responses = {
			head: await request.head(url),
			get: await request.get(url)
		};

		const headers = {
			head: responses.head.headers(),
			get: responses.get.headers()
		};

		expect(responses.head.status()).toBe(200);
		expect(responses.get.status()).toBe(200);
		expect(await responses.head.text()).toBe('');
		expect(await responses.get.text()).toBe('{}');

		['date', 'transfer-encoding'].forEach((name) => {
			delete headers.head[name];
			delete headers.get[name];
		});

		expect(headers.head).toEqual(headers.get);
	});

	test('200 status by default', async ({ request }) => {
		const response = await request.get('/endpoint-output/body');
		expect(/** @type {import('@playwright/test').APIResponse} */ (response).status()).toBe(200);
		expect(await response.text()).toBe('{}');
	});

	// TODO are these tests useful?
	test('always returns a body', async ({ request }) => {
		const response = await request.get('/endpoint-output/empty');
		expect(typeof (await response.body())).toEqual('object');
	});

	test('null body returns null json value', async ({ request }) => {
		const response = await request.get('/endpoint-output/null');
		expect(/** @type {import('@playwright/test').APIResponse} */ (response).status()).toBe(200);
		expect(await response.json()).toBe(null);
	});

	test('gets string response with XML Content-Type', async ({ request }) => {
		const response = await request.get('/endpoint-output/xml-text');

		expect(response.headers()['content-type']).toBe('application/xml');
		expect(await response.text()).toBe('<foo />');
	});

	test('gets binary response with XML Content-Type', async ({ request }) => {
		const response = await request.get('/endpoint-output/xml-bytes');

		expect(response.headers()['content-type']).toBe('application/xml');
		expect(await response.text()).toBe('<foo />');
	});

	test('allows headers to be a Headers object', async ({ request }) => {
		const response = await request.get('/endpoint-output/headers-object');

		expect(response.headers()['x-foo']).toBe('bar');
	});

	test('allows return value to be a Response', async ({ request }) => {
		const { port, close } = await start_server((req, res) => {
			res.writeHead(200, {
				'X-Foo': 'bar'
			});

			res.end('ok');
		});

		try {
			const response = await request.get(`/endpoint-output/proxy?port=${port}`);

			expect(await response.text()).toBe('ok');
			expect(response.headers()['x-foo']).toBe('bar');
		} finally {
			await close();
		}
	});

	test('multiple set-cookie on endpoints using GET', async ({ request }) => {
		const response = await request.get('/set-cookie');

		const cookies = response
			.headersArray()
			.filter((obj) => obj.name === 'set-cookie')
			.map((obj) => obj.value);

		expect(cookies).toEqual([
			'answer=42; HttpOnly',
			'problem=comma, separated, values; HttpOnly',
			'name=SvelteKit; path=/; HttpOnly'
		]);
	});

	test('Standalone endpoint is not accessible via /__data.json suffix', async ({ request }) => {
		const r1 = await request.get('/endpoint-output/simple', {
			headers: { accept: 'application/json' }
		});

		expect(await r1.json()).toEqual({ answer: 42 });

		const r2 = await request.get('/endpoint-output/simple/__data.json');
		expect(r2.status()).toBe(404);
	});
});

test.describe('Encoded paths', () => {
	test('visits a route with non-ASCII character', async ({ page, clicknav }) => {
		await page.goto('/encoded');
		await clicknav('[href="/encoded/苗条"]');
		expect(await page.innerHTML('h1')).toBe('static');
		expect(decodeURI(await page.innerHTML('h2'))).toBe('/encoded/苗条');
		expect(decodeURI(await page.innerHTML('h3'))).toBe('/encoded/苗条');
	});

	test('visits a route with a doubly encoded space', async ({ page }) => {
		await page.goto('/encoded/test%2520me');
		expect(await page.innerHTML('h2')).toBe('/encoded/test%2520me: test%20me');
		expect(await page.innerHTML('h3')).toBe('/encoded/test%2520me: test%20me');
	});

	test('visits a route with an encoded slash', async ({ page }) => {
		await page.goto('/encoded/AC%2fDC');
		expect(await page.innerHTML('h2')).toBe('/encoded/AC%2fDC: AC/DC');
		expect(await page.innerHTML('h3')).toBe('/encoded/AC%2fDC: AC/DC');
	});

	test('visits a route with an encoded bracket', async ({ page }) => {
		await page.goto('/encoded/%5b');
		expect(await page.innerHTML('h2')).toBe('/encoded/%5b: [');
		expect(await page.innerHTML('h3')).toBe('/encoded/%5b: [');
	});

	test('visits a route with an encoded question mark', async ({ page }) => {
		await page.goto('/encoded/%3f');
		expect(await page.innerHTML('h2')).toBe('/encoded/%3f: ?');
		expect(await page.innerHTML('h3')).toBe('/encoded/%3f: ?');
	});

	test('visits a dynamic route with non-ASCII character', async ({ page, clicknav }) => {
		await page.goto('/encoded');
		await clicknav('[href="/encoded/土豆"]');
		expect(await page.innerHTML('h1')).toBe('dynamic');
		expect(decodeURI(await page.innerHTML('h2'))).toBe('/encoded/土豆: 土豆');
		expect(decodeURI(await page.innerHTML('h3'))).toBe('/encoded/土豆: 土豆');
	});

	test('redirects correctly with non-ASCII location', async ({ page, clicknav }) => {
		await page.goto('/encoded');

		await clicknav('[href="/encoded/反应"]');

		expect(await page.innerHTML('h1')).toBe('static');
		expect(decodeURI(await page.innerHTML('h2'))).toBe('/encoded/苗条');
		expect(decodeURI(await page.innerHTML('h3'))).toBe('/encoded/苗条');
	});

	test('redirects do not re-encode the redirect string', async ({ page, clicknav }) => {
		await page.goto('/encoded');

		await clicknav('[href="/encoded/redirect"]');

		// check innerText instead of innerHTML because innerHTML would return the '&amp;' character reference instead of '&' character.
		expect(await page.innerText('pre')).toBe('/苗条?foo=bar&fizz=buzz');
	});

	test('redirects do not re-encode the redirect string during ssr', async ({ page }) => {
		await page.goto('/encoded/redirect');

		// check innerText instead of innerHTML because innerHTML would return the '&amp;' character reference instead of '&' character.
		expect(await page.innerText('pre')).toBe('/苗条?foo=bar&fizz=buzz');
	});

	test('sets charset on JSON Content-Type', async ({ request }) => {
		const response = await request.get('/encoded/endpoint');
		expect(response.headers()['content-type']).toBe('application/json; charset=utf-8');
	});
});

test.describe('Errors', () => {
	if (process.env.DEV) {
		// TODO these probably shouldn't have the full render treatment,
		// given that they will never be user-visible in prod
		test('server-side errors', async ({ page }) => {
			await page.goto('/errors/serverside');

			expect(await page.textContent('footer')).toBe('Custom layout');
			expect(await page.textContent('#message')).toBe(
				'This is your custom error page saying: "Crashing now"'
			);
		});

		test('server-side module context errors', async ({ page }) => {
			test.fixme();

			await page.goto('/errors/module-scope-server');

			expect(await page.textContent('footer')).toBe('Custom layout');
			expect(await page.textContent('#message')).toBe(
				'This is your custom error page saying: "Crashing now"'
			);
		});
	}

	test('client-side load errors', async ({ page, javaScriptEnabled }) => {
		await page.goto('/errors/load-client');

		if (javaScriptEnabled) {
			expect(await page.textContent('footer')).toBe('Custom layout');
			expect(await page.textContent('#message')).toBe(
				'This is your custom error page saying: "Crashing now"'
			);
		}
	});

	test('server-side load errors', async ({ page }) => {
		await page.goto('/errors/load-server');

		expect(await page.textContent('footer')).toBe('Custom layout');
		expect(await page.textContent('#message')).toBe(
			'This is your custom error page saying: "Crashing now"'
		);

		expect(
			await page.evaluate(() => {
				const el = document.querySelector('h1');
				return el && getComputedStyle(el).color;
			})
		).toBe('rgb(255, 0, 0)');
	});

	test('client-side module context errors', async ({ page, javaScriptEnabled }) => {
		await page.goto('/errors/module-scope-client');

		if (javaScriptEnabled) {
			expect(await page.textContent('footer')).toBe('Custom layout');
			expect(await page.textContent('#message')).toBe(
				'This is your custom error page saying: "Crashing now"'
			);
		}
	});

	test('404', async ({ page }) => {
		const response = await page.goto('/why/would/anyone/fetch/this/url');

		expect(await page.textContent('footer')).toBe('Custom layout');
		expect(await page.textContent('#message')).toBe(
			'This is your custom error page saying: "Not found: /why/would/anyone/fetch/this/url"'
		);
		expect(/** @type {Response} */ (response).status()).toBe(404);
	});

	test('server-side error from load() is a string', async ({ page }) => {
		const response = await page.goto('/errors/load-error-string-server');

		expect(await page.textContent('footer')).toBe('Custom layout');
		expect(await page.textContent('#message')).toBe(
			'This is your custom error page saying: "Not found"'
		);
		expect(/** @type {Response} */ (response).status()).toBe(555);
	});

	test('client-side error from load() is a string', async ({ page, javaScriptEnabled }) => {
		await page.goto('/errors/load-error-string-client');

		if (javaScriptEnabled) {
			expect(await page.textContent('footer')).toBe('Custom layout');
			expect(await page.textContent('#message')).toBe(
				'This is your custom error page saying: "Not found"'
			);
			expect(await page.innerHTML('h1')).toBe('555');
		}
	});

	test('server-side error from load() is an Error', async ({ page }) => {
		const response = await page.goto('/errors/load-error-server');

		expect(await page.textContent('footer')).toBe('Custom layout');
		expect(await page.textContent('#message')).toBe(
			'This is your custom error page saying: "Not found"'
		);
		expect(/** @type {Response} */ (response).status()).toBe(555);
	});

	test('client-side error from load() is an Error', async ({ page, javaScriptEnabled }) => {
		await page.goto('/errors/load-error-client');

		if (javaScriptEnabled) {
			expect(await page.textContent('footer')).toBe('Custom layout');
			expect(await page.textContent('#message')).toBe(
				'This is your custom error page saying: "Not found"'
			);
			expect(await page.innerHTML('h1')).toBe('555');
		}
	});

	test('server-side error from load() is malformed', async ({ page }) => {
		await page.goto('/errors/load-error-malformed-server');

		const body = await page.textContent('body');

		expect(body).toMatch(
			'Error: "error" property returned from load() must be a string or instance of Error, received type "object"'
		);
	});

	test('client-side error from load() is malformed', async ({ page, javaScriptEnabled }) => {
		await page.goto('/errors/load-error-malformed-client');

		if (javaScriptEnabled) {
			const body = await page.textContent('body');

			expect(body).toMatch(
				'"error" property returned from load() must be a string or instance of Error, received type "object"'
			);
		}
	});

	test('invalid route response is handled', async ({ request }) => {
		const response = await request.get('/errors/invalid-route-response');

		expect(/** @type {import('@playwright/test').APIResponse} */ (response).status()).toBe(500);
		expect(await response.text()).toMatch('expected an object');
	});

	// TODO before we implemented route fallthroughs, and there was a 1:1
	// regex:route relationship, it was simple to say 'method not implemented
	// for this endpoint'. now it's a little tricker. does a 404 suffice?
	test('unhandled http method', async ({ request }) => {
		const response = await request.put('/errors/invalid-route-response');

		expect(response.status()).toBe(405);
		expect(await response.text()).toMatch('PUT method not allowed');
	});

	test('error in endpoint', async ({ page, read_errors }) => {
		const res = await page.goto('/errors/endpoint');

		// should include stack trace
		const lines = read_errors('/errors/endpoint.json').split('\n');
		expect(lines[0]).toMatch('nope');

		if (process.env.DEV) {
			expect(lines[1]).toMatch('endpoint.json');
		}

		expect(res && res.status()).toBe(500);
		expect(await page.textContent('#message')).toBe('This is your custom error page saying: ""');

		const contents = await page.textContent('#stack');
		const location = /endpoint\.svelte:12:9|endpoint\.svelte:12:15/; // TODO: Remove second location with Vite 2.9

		if (process.env.DEV) {
			expect(contents).toMatch(location);
		} else {
			expect(contents).not.toMatch(location);
		}
	});

	test('not ok response from endpoint', async ({ page, read_errors }) => {
		const res = await page.goto('/errors/endpoint-not-ok');

		expect(read_errors('/errors/endpoint-not-ok.json')).toBeUndefined();

		expect(res && res.status()).toBe(555);
		expect(await page.textContent('#message')).toBe('This is your custom error page saying: ""');

		const contents = await page.textContent('#stack');
		const location = /endpoint-not-ok\.svelte:12:9|endpoint-not-ok\.svelte:12:15/; // TODO: Remove second location with Vite 2.9

		if (process.env.DEV) {
			expect(contents).toMatch(location);
		} else {
			expect(contents).not.toMatch(location);
		}
	});

	test('error in shadow endpoint', async ({ page, read_errors }) => {
		const res = await page.goto('/errors/endpoint-shadow');

		// should include stack trace
		const lines = read_errors('/errors/endpoint-shadow').split('\n');
		expect(lines[0]).toMatch('nope');

		if (process.env.DEV) {
			expect(lines[1]).toMatch('endpoint-shadow.js:3:8');
		}

		expect(res && res.status()).toBe(500);
		expect(await page.textContent('#message')).toBe(
			'This is your custom error page saying: "nope"'
		);

		const contents = await page.textContent('#stack');
		const location = 'endpoint-shadow.js:3:8';

		if (process.env.DEV) {
			expect(contents).toMatch(location);
		} else {
			expect(contents).not.toMatch(location);
		}
	});

	test('not ok response from shadow endpoint', async ({ page, read_errors }) => {
		const res = await page.goto('/errors/endpoint-shadow-not-ok');

		expect(read_errors('/errors/endpoint-shadow-not-ok')).toBeUndefined();

		expect(res && res.status()).toBe(555);
		expect(await page.textContent('#message')).toBe(
			'This is your custom error page saying: "Failed to load data"'
		);
	});

	test('server-side 4xx status without error from load()', async ({ page }) => {
		const response = await page.goto('/errors/load-status-without-error-server');

		expect(await page.textContent('footer')).toBe('Custom layout');
		expect(await page.textContent('#message')).toBe('This is your custom error page saying: ""');
		expect(/** @type {Response} */ (response).status()).toBe(401);
	});

	test('client-side 4xx status without error from load()', async ({ page, javaScriptEnabled }) => {
		await page.goto('/errors/load-status-without-error-client');

		if (javaScriptEnabled) {
			expect(await page.textContent('footer')).toBe('Custom layout');
			expect(await page.textContent('#message')).toBe('This is your custom error page saying: ""');
			expect(await page.innerHTML('h1')).toBe('401');
		}
	});

	test('error thrown in handle results in a rendered error page', async ({ page }) => {
		await page.goto('/errors/error-in-handle');

		expect(await page.textContent('footer')).toBe('Custom layout');
		expect(await page.textContent('#message')).toBe(
			'This is your custom error page saying: "Error in handle"'
		);
		expect(await page.innerHTML('h1')).toBe('500');
	});

	// TODO re-enable this if https://github.com/vitejs/vite/issues/7046 is implemented
	test.skip('error evaluating module', async ({ request }) => {
		const response = await request.get('/errors/init-error-endpoint');

		expect(response.status()).toBe(500);
		expect(await response.text()).toMatch('thisvariableisnotdefined is not defined');
	});

	test('prerendering a page whose load accesses session results in a catchable error', async ({
		page
	}) => {
		await page.goto('/prerendering');
		expect(await page.textContent('h1')).toBe(
			'500: Attempted to access session from a prerendered page. Session would never be populated.'
		);
	});

	test('prerendering a page with a mutative page endpoint results in a catchable error', async ({
		page
	}) => {
		await page.goto('/prerendering/mutative-endpoint');
		expect(await page.textContent('h1')).toBe(
			'500: Cannot prerender pages that have endpoints with mutative methods'
		);
	});

	test('returns 400 when accessing a malformed URI', async ({ page, javaScriptEnabled }) => {
		if (javaScriptEnabled) {
			// the JS tests will look for body.started which won't be present
			return;
		}

		const response = await page.goto('/%c0%ae%c0%ae/etc/passwd');
		if (process.env.DEV) {
			// Vite will return a 500 error code
			// We mostly want to make sure malformed requests don't bring down the whole server
			expect(/** @type {Response} */ (response).status()).toBeGreaterThanOrEqual(400);
		} else {
			expect(/** @type {Response} */ (response).status()).toBe(400);
		}
	});
});

test.describe('ETags', () => {
	test.skip(({ javaScriptEnabled }) => !javaScriptEnabled);

	test('generates etag/304 for text body', async ({ request }) => {
		const r1 = await request.get('/etag/text');
		const etag = r1.headers()['etag'];
		expect(etag).toBeTruthy();

		const r2 = await request.get('/etag/text', {
			headers: {
				'if-none-match': etag
			}
		});

		expect(r2.status()).toBe(304);
		expect(r2.headers()['expires']).toBe('yesterday');
	});

	test('generates etag/304 for binary body', async ({ request }) => {
		const r1 = await request.get('/etag/binary');
		const etag = r1.headers()['etag'];
		expect(etag).toBeTruthy();

		const r2 = await request.get('/etag/binary', {
			headers: {
				'if-none-match': etag
			}
		});

		expect(r2.status()).toBe(304);
	});

	test('support W/ etag prefix', async ({ request }) => {
		const r1 = await request.get('/etag/text');
		const etag = r1.headers()['etag'];
		expect(etag).toBeTruthy();

		const r2 = await request.get('/etag/text', {
			headers: {
				'if-none-match': `W/${etag}`
			}
		});

		expect(r2.status()).toBe(304);
	});

	test('custom etag', async ({ request }) => {
		const r1 = await request.get('/etag/custom');
		const etag = r1.headers()['etag'];
		expect(etag).toBe('@1234@');

		const r2 = await request.get('/etag/custom', {
			headers: {
				'if-none-match': '@1234@'
			}
		});

		expect(r2.status()).toBe(304);
	});
});

test.describe('Headers', () => {
	test('disables floc by default', async ({ page }) => {
		const response = await page.goto('/headers');
		const headers = /** @type {Response} */ (response).headers();
		expect(headers['permissions-policy']).toBe('interest-cohort=()');
	});

	test('allows headers to be sent as a Headers class instead of a POJO', async ({ page }) => {
		await page.goto('/headers/class');
		expect(await page.innerHTML('p')).toBe('bar');
	});
});

test.describe('Load', () => {
	test('fetch in root index.svelte works', async ({ page }) => {
		await page.goto('/');
		expect(await page.textContent('h1')).toBe('the answer is 42');
	});

	test('loads', async ({ page }) => {
		await page.goto('/load');
		expect(await page.textContent('h1')).toBe('bar == bar?');
	});

	test('GET fetches are serialized', async ({ page, javaScriptEnabled }) => {
		/** @type {string[]} */
		const requests = [];
		page.on('request', (r) => requests.push(r.url()));

		await page.goto('/load/serialization');

		if (!javaScriptEnabled) {
			// by the time JS has run, hydration will have nuked these scripts
			const script_contents = await page.innerHTML('script[sveltekit\\:data-type="data"]');

			const payload =
				'{"status":200,"statusText":"","headers":{"content-type":"application/json; charset=utf-8"},"body":"{\\"answer\\":42}"}';

			expect(script_contents).toBe(payload);
		}

		expect(requests.some((r) => r.endsWith('/load/serialization.json'))).toBe(false);
	});

	test('POST fetches are serialized', async ({ page, javaScriptEnabled }) => {
		/** @type {string[]} */
		const requests = [];
		page.on('request', (r) => requests.push(r.url()));

		await page.goto('/load/serialization-post');

		expect(await page.textContent('h1')).toBe('a: X');
		expect(await page.textContent('h2')).toBe('b: Y');

		const payload_a =
			'{"status":200,"statusText":"","headers":{"content-type":"text/plain;charset=UTF-8"},"body":"X"}';

		const payload_b =
			'{"status":200,"statusText":"","headers":{"content-type":"text/plain;charset=UTF-8"},"body":"Y"}';

		if (!javaScriptEnabled) {
			// by the time JS has run, hydration will have nuked these scripts
			const script_contents_a = await page.innerHTML(
				'script[sveltekit\\:data-type="data"][sveltekit\\:data-url="/load/serialization-post.json"][sveltekit\\:data-body="3t25"]'
			);

			const script_contents_b = await page.innerHTML(
				'script[sveltekit\\:data-type="data"][sveltekit\\:data-url="/load/serialization-post.json"][sveltekit\\:data-body="3t24"]'
			);

			expect(script_contents_a).toBe(payload_a);
			expect(script_contents_b).toBe(payload_b);
		}

		expect(requests.some((r) => r.endsWith('/load/serialization.json'))).toBe(false);
	});

	test('json string is returned', async ({ page }) => {
		await page.goto('/load/relay');
		expect(await page.textContent('h1')).toBe('42');
	});

	test('prefers static data over endpoint', async ({ page }) => {
		await page.goto('/load/foo');
		expect(await page.textContent('h1')).toBe('static file');
	});

	test('stuff is inherited', async ({ page, javaScriptEnabled, app }) => {
		await page.goto('/load/stuff/a/b/c');
		expect(await page.textContent('h1')).toBe('message: original + new');
		expect(await page.textContent('pre')).toBe(
			JSON.stringify({
				x: 'a',
				y: 'b',
				z: 'c'
			})
		);

		if (javaScriptEnabled) {
			await app.goto('/load/stuff/d/e/f');

			expect(await page.textContent('h1')).toBe('message: original + new');
			expect(await page.textContent('pre')).toBe(
				JSON.stringify({
					x: 'd',
					y: 'e',
					z: 'f'
				})
			);
		}
	});

	test('load function is only called when necessary', async ({ app, page, javaScriptEnabled }) => {
		if (javaScriptEnabled) {
			await page.goto('/load/change-detection/one/a');
			expect(await page.textContent('h1')).toBe('layout loads: 1');
			expect(await page.textContent('h2')).toBe('x: a: 1');

			await app.goto('/load/change-detection/one/a?unused=whatever');
			expect(await page.textContent('h2')).toBe('x: a: 1');

			await app.goto('/load/change-detection/two/b');
			expect(await page.textContent('h2')).toBe('y: b: 1');

			await app.goto('/load/change-detection/one/a');
			expect(await page.textContent('h2')).toBe('x: a: 1');

			await app.goto('/load/change-detection/one/b');
			expect(await page.textContent('h2')).toBe('x: b: 2');

			await app.invalidate('/load/change-detection/data.json');
			expect(await page.textContent('h1')).toBe('layout loads: 2');
			expect(await page.textContent('h2')).toBe('x: b: 2');

			await app.invalidate('/load/change-detection/data.json');
			expect(await page.textContent('h1')).toBe('layout loads: 3');
			expect(await page.textContent('h2')).toBe('x: b: 2');

			await app.invalidate('custom:change-detection-layout');
			expect(await page.textContent('h1')).toBe('layout loads: 4');
			expect(await page.textContent('h2')).toBe('x: b: 2');

			await page.click('button');
			await page.waitForFunction('window.invalidated');
			expect(await page.textContent('h1')).toBe('layout loads: 5');
			expect(await page.textContent('h2')).toBe('x: b: 2');
		}
	});

	test('fetch accepts a Request object', async ({ page, clicknav }) => {
		await page.goto('/load');
		await clicknav('[href="/load/fetch-request"]');
		expect(await page.textContent('h1')).toBe('the answer is 42');
	});

	test('fetch resolves urls relatively to the target page', async ({ page, clicknav }) => {
		await page.goto('/load');
		await clicknav('[href="/load/fetch-relative"]');
		expect(await page.textContent('h1')).toBe('the answer is 42');
		expect(await page.textContent('h2')).toBe('the question was ?');
	});

	test('handles large responses', async ({ page }) => {
		await page.goto('/load');

		await page.goto('/load/large-response');
		expect(await page.textContent('h1')).toBe('text.length is 5000000');
	});

	test('handles external api', async ({ page, javaScriptEnabled }) => {
		/** @type {string[]} */
		const requested_urls = [];

		const { port, close } = await start_server(
			async (req, res) => {
				if (!req.url) throw new Error('Incomplete request');
				requested_urls.push(req.url);

				if (req.url === '/server-fetch-request-modified.json') {
					res.writeHead(200, {
						'Access-Control-Allow-Origin': '*',
						'content-type': 'application/json'
					});

					res.end(JSON.stringify({ answer: 42 }));
				} else {
					res.statusCode = 404;
					res.end('not found');
				}
			},
			javaScriptEnabled ? 4000 : 4001
		);

		await page.goto(`/load/server-fetch-request?port=${port}`);

		expect(requested_urls).toEqual(['/server-fetch-request-modified.json']);
		expect(await page.textContent('h1')).toBe('the answer is 42');

		await close();
	});

	test('makes credentialed fetches to endpoints by default', async ({ page, clicknav }) => {
		await page.goto('/load');
		await clicknav('[href="/load/fetch-credentialed"]');
		expect(await page.textContent('h1')).toBe('Hello SvelteKit!');
	});

	test('includes correct page request headers', async ({
		baseURL,
		page,
		clicknav,
		javaScriptEnabled,
		browserName
	}) => {
		await page.goto('/load');
		await clicknav('[href="/load/fetch-headers"]');

		const json = /** @type {string} */ (await page.textContent('pre'));
		const headers = JSON.parse(json);

		expect(headers).toEqual({
			// the referer will be the previous page in the client-side
			// navigation case
			referer: `${baseURL}/load`,
			// these headers aren't particularly useful, but they allow us to verify
			// that page headers are being forwarded
			'sec-fetch-dest':
				browserName === 'webkit' ? undefined : javaScriptEnabled ? 'empty' : 'document',
			'sec-fetch-mode':
				browserName === 'webkit' ? undefined : javaScriptEnabled ? 'cors' : 'navigate',
			connection: 'keep-alive'
		});
	});

	test('exposes rawBody to endpoints', async ({ page, clicknav }) => {
		await page.goto('/load');
		await clicknav('[href="/load/raw-body"]');

		expect(await page.innerHTML('.parsed')).toBe('{"oddly":{"formatted":"json"}}');
		expect(await page.innerHTML('.raw')).toBe('{ "oddly" : { "formatted" : "json" } }');
	});

	test('does not leak props to other pages', async ({ page, clicknav }) => {
		await page.goto('/load/props/about');
		expect(await page.textContent('p')).toBe('Data: undefined');
		await clicknav('[href="/load/props/"]');
		expect(await page.textContent('p')).toBe('Data: Hello from Index!');
		await clicknav('[href="/load/props/about"]');
		expect(await page.textContent('p')).toBe('Data: undefined');
	});

	test('server-side fetch respects set-cookie header', async ({ page, context }) => {
		await context.clearCookies();

		await page.goto('/load/set-cookie-fetch');
		expect(await page.textContent('h1')).toBe('the answer is 42');

		const cookies = {};
		for (const cookie of await context.cookies()) {
			cookies[cookie.name] = cookie.value;
		}

		expect(cookies.answer).toBe('42');
		expect(cookies.doubled).toBe('84');
	});

	test('accessing url.hash from load errors and suggests using page store', async ({
		page,
		javaScriptEnabled
	}) => {
		if (javaScriptEnabled) {
			await page.goto('/load/url-hash#please-dont-send-me-to-load');
			expect(await page.textContent('#message')).toBe(
				'This is your custom error page saying: "url.hash is inaccessible from load. Consider accessing hash from the page store within the script tag of your component."'
			);
		}
	});

	test('url instance methods work in load', async ({ page, javaScriptEnabled }) => {
		if (javaScriptEnabled) {
			await page.goto('/load/url-to-string');
			expect(await page.textContent('h1')).toBe("I didn't break!");
		}
	});

	test('using window.fetch causes a warning', async ({ page, javaScriptEnabled }) => {
		if (javaScriptEnabled && process.env.DEV) {
			const warnings = [];

			page.on('console', (msg) => {
				if (msg.type() === 'warning') {
					warnings.push(msg.text());
				}
			});

			await page.goto('/load/window-fetch/incorrect');
			expect(await page.textContent('h1')).toBe('42');

			expect(warnings).toContain(
				'Loading http://localhost:3000/load/window-fetch/data.json using `window.fetch`. For best results, use the `fetch` that is passed to your `load` function: https://kit.svelte.dev/docs/loading#input-fetch'
			);

			warnings.length = 0;

			await page.goto('/load/window-fetch/correct');
			expect(await page.textContent('h1')).toBe('42');

			expect(warnings).not.toContain(
				'Loading http://localhost:3000/load/window-fetch/data.json using `window.fetch`. For best results, use the `fetch` that is passed to your `load` function: https://kit.svelte.dev/docs/loading#input-fetch'
			);
		}
	});
});

test.describe('Method overrides', () => {
	test('http method is overridden via URL parameter', async ({ page }) => {
		await page.goto('/method-override');

		let val;

		// Check initial value
		val = await page.textContent('h1');
		expect('').toBe(val);

		await page.click('"PATCH"');
		val = await page.textContent('h1');
		expect('PATCH').toBe(val);

		await page.click('"DELETE"');
		val = await page.textContent('h1');
		expect('DELETE').toBe(val);
	});

	test('GET method is not overridden', async ({ page }) => {
		await page.goto('/method-override');
		await page.click('"No Override From GET"');

		const val = await page.textContent('h1');
		expect('GET').toBe(val);
	});

	test('400 response when trying to override POST with GET', async ({ page }) => {
		await page.goto('/method-override');
		await page.click('"No Override To GET"');

		expect(await page.innerHTML('pre')).toBe(
			'_method=GET is not allowed. See https://kit.svelte.dev/docs/configuration#methodoverride'
		);
	});

	test('400 response when override method not in allowed methods', async ({ page }) => {
		await page.goto('/method-override');
		await page.click('"No Override To CONNECT"');

		expect(await page.innerHTML('pre')).toBe(
			'_method=CONNECT is not allowed. See https://kit.svelte.dev/docs/configuration#methodoverride'
		);
	});
});

test.describe('Nested layouts', () => {
	test('renders a nested layout', async ({ page }) => {
		await page.goto('/nested-layout');

		expect(await page.textContent('footer')).toBe('Custom layout');
		expect(await page.textContent('p')).toBe('This is a nested layout component');
		expect(await page.textContent('h1')).toBe('Hello from inside the nested layout component');
	});

	test('renders errors in the right layout', async ({ page }) => {
		await page.goto('/nested-layout/error');

		expect(await page.textContent('footer')).toBe('Custom layout');
		expect(await page.evaluate(() => document.querySelector('p#nested'))).toBe(null);
		expect(await page.textContent('#message')).toBe(
			'This is your custom error page saying: "Error"'
		);
		expect(await page.textContent('h1')).toBe('500');
	});

	test('renders errors in the right layout after client navigation', async ({ page, clicknav }) => {
		await page.goto('/nested-layout/');
		await clicknav('[href="/nested-layout/error"]');
		expect(await page.textContent('footer')).toBe('Custom layout');
		expect(await page.evaluate(() => document.querySelector('p#nested'))).toBe(null);
		expect(await page.textContent('#message')).toBe(
			'This is your custom error page saying: "Error"'
		);
		expect(await page.textContent('h1')).toBe('500');
	});

	test('renders deeply-nested errors in the right layout', async ({ page }) => {
		await page.goto('/nested-layout/foo/bar/nope');
		expect(await page.textContent('footer')).toBe('Custom layout');
		expect(await page.evaluate(() => document.querySelector('p#nested'))).toBeTruthy();
		expect(await page.evaluate(() => document.querySelector('p#nested-foo'))).toBeTruthy();
		expect(await page.evaluate(() => document.querySelector('p#nested-bar'))).toBeTruthy();
		expect(await page.textContent('#nested-error-message')).toBe('error.message: nope');
	});

	test('resets layout', async ({ page }) => {
		await page.goto('/nested-layout/reset');

		expect(await page.evaluate(() => document.querySelector('footer'))).toBe(null);
		expect(await page.evaluate(() => document.querySelector('p'))).toBe(null);
		expect(await page.textContent('h1')).toBe('Layout reset');
		expect(await page.textContent('h2')).toBe('Hello');
	});

	test('renders the closest error page', async ({ page, clicknav }) => {
		await page.goto('/errors/nested-error-page');

		await clicknav('[href="/errors/nested-error-page/nope"]');

		expect(await page.textContent('h1')).toBe('Nested error page');
		expect(await page.textContent('#nested-error-status')).toBe('status: 500');
		expect(await page.textContent('#nested-error-message')).toBe('error.message: nope');
	});
});

test.describe('Page options', () => {
	test('does not hydrate page with hydrate=false', async ({ page, javaScriptEnabled }) => {
		await page.goto('/no-hydrate');

		await page.click('button');
		expect(await page.textContent('button')).toBe('clicks: 0');

		if (javaScriptEnabled) {
			await Promise.all([page.waitForNavigation(), page.click('[href="/no-hydrate/other"]')]);
			await Promise.all([page.waitForNavigation(), page.click('[href="/no-hydrate"]')]);

			await page.click('button');
			expect(await page.textContent('button')).toBe('clicks: 1');
		} else {
			// ensure data wasn't inlined
			expect(
				await page.evaluate(
					() => document.querySelectorAll('script[sveltekit\\:data-type="data"]').length
				)
			).toBe(0);
		}
	});

	test('does not include modulepreload links if JS is completely disabled', async ({
		page,
		javaScriptEnabled
	}) => {
		if (!javaScriptEnabled) {
			await page.goto('/no-hydrate/no-js');
			expect(await page.textContent('h1')).toBe('look ma no javascript');
			expect(
				await page.evaluate(() => document.querySelectorAll('link[rel="modulepreload"]').length)
			).toBe(0);
		}
	});

	test('disables router if router=false', async ({ page, clicknav, javaScriptEnabled }) => {
		await page.goto('/no-router/a');

		if (javaScriptEnabled) {
			await page.click('button');
			expect(await page.textContent('button')).toBe('clicks: 1');

			await Promise.all([page.waitForNavigation(), page.click('[href="/no-router/b"]')]);
			expect(await page.textContent('button')).toBe('clicks: 0');

			await page.click('button');
			expect(await page.textContent('button')).toBe('clicks: 1');

			await clicknav('[href="/no-router/a"]');
			expect(await page.textContent('button')).toBe('clicks: 1');

			await Promise.all([page.waitForNavigation(), page.click('[href="/no-router/b"]')]);
			expect(await page.textContent('button')).toBe('clicks: 0');
		}
	});

	test('transformPage can change the html output', async ({ page }) => {
		await page.goto('/transform-page');
		expect(await page.getAttribute('meta[name="transform-page"]', 'content')).toBe('Worked!');
	});

	test('does not SSR page with ssr=false', async ({ page, javaScriptEnabled }) => {
		await page.goto('/no-ssr');

		if (javaScriptEnabled) {
			expect(await page.textContent('h1')).toBe('content was rendered');
		} else {
			expect(await page.evaluate(() => document.querySelector('h1'))).toBe(null);
			expect(await page.evaluate(() => document.querySelector('style[data-sveltekit]'))).toBe(null);
		}
	});

	test('applies generated component styles with ssr=false (hides announcer)', async ({
		page,
		clicknav,
		javaScriptEnabled
	}) => {
		if (javaScriptEnabled) {
			await page.goto('/no-ssr');

			await clicknav('[href="/no-ssr/other"]');

			expect(
				await page.evaluate(() => {
					const el = document.querySelector('#svelte-announcer');
					return el && getComputedStyle(el).position;
				})
			).toBe('absolute');
		}
	});

	test('does not SSR error page for 404s with ssr=false', async ({ request }) => {
		const html = await request.get('/no-ssr/missing');
		expect(await html.text()).not.toContain('load function was called erroneously');
	});
});

test.describe('$app/paths', () => {
	test('includes paths', async ({ page }) => {
		await page.goto('/paths');

		expect(await page.innerHTML('pre')).toBe(
			JSON.stringify({
				base: '',
				assets: ''
			})
		);
	});

	test('replaces %sveltekit.assets% in template with relative path', async ({ page }) => {
		await page.goto('/');
		expect(await page.getAttribute('link[rel=icon]', 'href')).toBe('./favicon.png');

		await page.goto('/routing');
		expect(await page.getAttribute('link[rel=icon]', 'href')).toBe('./favicon.png');

		await page.goto('/routing/rest/foo/bar/baz');
		expect(await page.getAttribute('link[rel=icon]', 'href')).toBe('../../../../favicon.png');
	});
});

test.describe('$app/stores', () => {
	test('can access page.url', async ({ baseURL, page }) => {
		await page.goto('/origin');
		expect(await page.textContent('h1')).toBe(baseURL);
	});

	test('page store functions as expected', async ({ page, clicknav, javaScriptEnabled }) => {
		await page.goto('/store');

		expect(await page.textContent('h1')).toBe('Test');
		expect(await page.textContent('h2')).toBe(javaScriptEnabled ? 'Calls: 2' : 'Calls: 1');

		await clicknav('a[href="/store/result"]');
		expect(await page.textContent('h1')).toBe('Result');
		expect(await page.textContent('h2')).toBe(javaScriptEnabled ? 'Calls: 2' : 'Calls: 0');

		const oops = await page.evaluate(() => window.oops);
		expect(oops).toBeUndefined();
	});

	test('page store contains stuff', async ({ page, clicknav }) => {
		await page.goto('/store/stuff/www');

		expect(await page.textContent('#store-stuff')).toBe(
			JSON.stringify({ name: 'SvelteKit', value: 456, page: 'www' })
		);

		await clicknav('a[href="/store/stuff/zzz"]');
		expect(await page.textContent('#store-stuff')).toBe(
			JSON.stringify({ name: 'SvelteKit', value: 456, page: 'zzz' })
		);

		await clicknav('a[href="/store/stuff/xxx"]');
		expect(await page.textContent('#store-stuff')).toBe(
			JSON.stringify({ name: 'SvelteKit', value: 789, error: 'Params = xxx' })
		);

		await clicknav('a[href="/store/stuff/yyy"]');
		expect(await page.textContent('#store-stuff')).toBe(
			JSON.stringify({ name: 'SvelteKit', value: 789, error: 'Params = yyy' })
		);
	});

	test('should load stuff after reloading by goto', async ({
		page,
		clicknav,
		javaScriptEnabled
	}) => {
		await page.goto('/store/stuff/foo?reset=true');
		const stuff1 = JSON.stringify({ name: 'SvelteKit', value: 789, error: 'uh oh' });
		const stuff2 = JSON.stringify({ name: 'SvelteKit', value: 123, foo: true });
		await page.goto('/store/stuff/www');

		await clicknav('a[href="/store/stuff/foo"]');
		expect(await page.textContent('#store-stuff')).toBe(stuff1);

		await clicknav('#reload-button');
		expect(await page.textContent('#store-stuff')).toBe(javaScriptEnabled ? stuff2 : stuff1);

		await clicknav('a[href="/store/stuff/zzz"]');
		await clicknav('a[href="/store/stuff/foo"]');
		expect(await page.textContent('#store-stuff')).toBe(stuff2);
	});

	test('navigating store contains from and to', async ({ app, page, javaScriptEnabled }) => {
		await page.goto('/store/navigating/a');

		expect(await page.textContent('#nav-status')).toBe('not currently navigating');

		if (javaScriptEnabled) {
			await app.prefetchRoutes(['/store/navigating/b']);

			const res = await Promise.all([
				page.click('a[href="/store/navigating/b"]'),
				page.textContent('#navigating')
			]);

			expect(res[1]).toBe('navigating from /store/navigating/a to /store/navigating/b');

			await page.waitForSelector('#not-navigating');
			expect(await page.textContent('#nav-status')).toBe('not currently navigating');
		}
	});

	test('navigating store clears after aborted navigation', async ({ page, javaScriptEnabled }) => {
		await page.goto('/store/navigating/a');

		expect(await page.textContent('#nav-status')).toBe('not currently navigating');

		if (javaScriptEnabled) {
			await page.click('a[href="/store/navigating/c"]');
			await page.waitForTimeout(100); // gross, but necessary since no navigation occurs
			await page.click('a[href="/store/navigating/a"]');

			await page.waitForSelector('#not-navigating', { timeout: 500 });
			expect(await page.textContent('#nav-status')).toBe('not currently navigating');
		}
	});
});

test.describe('searchParams', () => {
	const tests = [
		{
			description: 'exposes query string parameters',
			search: '?foo=1',
			expected: { foo: ['1'] }
		},
		{
			description: 'value-less query parameter',
			search: '?foo',
			expected: { foo: [''] }
		},
		{
			description: 'duplicated query parameter',
			search: '?key=one&key=two',
			expected: { key: ['one', 'two'] }
		},
		{
			description: 'encoded query parameter',
			search: '?key=%26a=b',
			expected: { key: ['&a=b'] }
		}
	];

	tests.forEach(({ description, search, expected }) => {
		test(description, async ({ page }) => {
			await page.goto(`/query/echo${search}`);

			const json = JSON.stringify(expected);

			expect(await page.textContent('#one')).toBe(json);
			expect(await page.textContent('#two')).toBe(json);
		});
	});

	test('updates page on client-side nav', async ({ page, clicknav }) => {
		await page.goto('/query/echo?foo=1');

		await clicknav('[href="/query/echo?bar=2"]');

		const json = JSON.stringify({ bar: ['2'] });

		expect(await page.textContent('#one')).toBe(json);
		expect(await page.textContent('#two')).toBe(json);
	});
});

<<<<<<< HEAD
test.describe.parallel('Redirects', () => {
	test('redirect', async ({ baseURL, page, clicknav }) => {
=======
test.describe('Redirects', () => {
	test('redirect', async ({ baseURL, page, clicknav, back }) => {
>>>>>>> aae5c651
		await page.goto('/redirect');

		await clicknav('[href="/redirect/a"]');

		await page.waitForURL('/redirect/c');
		expect(await page.textContent('h1')).toBe('c');
		expect(page.url()).toBe(`${baseURL}/redirect/c`);

		await page.goBack();
		expect(page.url()).toBe(`${baseURL}/redirect`);
	});

	test('prevents redirect loops', async ({ baseURL, page, javaScriptEnabled, browserName }) => {
		await page.goto('/redirect');

		await page.click('[href="/redirect/loopy/a"]');

		if (javaScriptEnabled) {
			await page.waitForSelector('#message');
			expect(page.url()).toBe(`${baseURL}/redirect/loopy/a`);
			expect(await page.textContent('h1')).toBe('500');
			expect(await page.textContent('#message')).toBe(
				'This is your custom error page saying: "Redirect loop"'
			);
		} else {
			// there's not a lot we can do to handle server-side redirect loops
			if (browserName === 'chromium') {
				expect(page.url()).toBe('chrome-error://chromewebdata/');
			} else {
				expect(page.url()).toBe(`${baseURL}/redirect`);
			}
		}
	});

	test('errors on missing status', async ({
		baseURL,
		page,
		clicknav,
		javaScriptEnabled,
		read_errors
	}) => {
		await page.goto('/redirect');

		await clicknav('[href="/redirect/missing-status/a"]');

		expect(page.url()).toBe(`${baseURL}/redirect/missing-status/a`);
		expect(await page.textContent('h1')).toBe('500');
		expect(await page.textContent('#message')).toBe(
			'This is your custom error page saying: ""redirect" property returned from load() must be accompanied by a 3xx status code"'
		);

		if (!javaScriptEnabled) {
			// handleError is not invoked for client-side navigation
			const lines = read_errors('/redirect/missing-status/a').split('\n');
			expect(lines[0]).toBe(
				'Error: "redirect" property returned from load() must be accompanied by a 3xx status code'
			);
		}
	});

	test('errors on invalid status', async ({ baseURL, page, clicknav }) => {
		await page.goto('/redirect');

		await clicknav('[href="/redirect/missing-status/b"]');

		expect(page.url()).toBe(`${baseURL}/redirect/missing-status/b`);
		expect(await page.textContent('h1')).toBe('500');
		expect(await page.textContent('#message')).toBe(
			'This is your custom error page saying: ""redirect" property returned from load() must be accompanied by a 3xx status code"'
		);
	});

	test('redirect-on-load', async ({ baseURL, page, javaScriptEnabled }) => {
		const redirected_to_url = javaScriptEnabled
			? `${baseURL}/redirect-on-load/redirected`
			: `${baseURL}/redirect-on-load`;

		await Promise.all([page.waitForResponse(redirected_to_url), page.goto('/redirect-on-load')]);

		expect(page.url()).toBe(redirected_to_url);

		if (javaScriptEnabled) {
			expect(await page.textContent('h1')).toBe('Hazaa!');
		}
	});
});

test.describe('Prefetching', () => {
	test('prefetches programmatically', async ({ baseURL, page, app, javaScriptEnabled }) => {
		if (javaScriptEnabled) {
			await page.goto('/routing/a');

			/** @type {string[]} */
			let requests = [];
			page.on('request', (r) => requests.push(r.url()));

			// also wait for network processing to complete, see
			// https://playwright.dev/docs/network#network-events
			await Promise.all([
				page.waitForResponse(`${baseURL}/routing/prefetched.json`),
				app.prefetch('/routing/prefetched')
			]);

			// svelte request made is environment dependent
			if (process.env.DEV) {
				expect(requests.filter((req) => req.endsWith('index.svelte')).length).toBe(1);
			} else {
				expect(requests.filter((req) => req.endsWith('.js')).length).toBe(1);
			}

			expect(requests.includes(`${baseURL}/routing/prefetched.json`)).toBe(true);

			requests = [];
			await app.goto('/routing/prefetched');
			expect(requests).toEqual([]);

			try {
				await app.prefetch('https://example.com');
				throw new Error('Error was not thrown');
			} catch (/** @type {any} */ e) {
				expect(e.message).toMatch('Attempted to prefetch a URL that does not belong to this app');
			}
		}
	});

	test('chooses correct route when hash route is prefetched but regular route is clicked', async ({
		app,
		page,
		javaScriptEnabled
	}) => {
		if (javaScriptEnabled) {
			await page.goto('/routing/a');
			await app.prefetch('/routing/prefetched/hash-route#please-dont-show-me');
			await app.goto('/routing/prefetched/hash-route');
			await expect(page.locator('h1')).not.toHaveText('Oopsie');
		}
	});

	test('does not rerun load on calls to duplicate preload hash route', async ({
		app,
		page,
		javaScriptEnabled
	}) => {
		if (javaScriptEnabled) {
			await page.goto('/routing/a');

			await app.prefetch('/routing/prefetched/hash-route#please-dont-show-me');
			await app.prefetch('/routing/prefetched/hash-route#please-dont-show-me');
			await app.goto('/routing/prefetched/hash-route#please-dont-show-me');
			await expect(page.locator('p')).toHaveText('Loaded 1 times.');
		}
	});

	test('does not rerun load on calls to different preload hash route', async ({
		app,
		page,
		javaScriptEnabled
	}) => {
		if (javaScriptEnabled) {
			await page.goto('/routing/a');

			await app.prefetch('/routing/prefetched/hash-route#please-dont-show-me');
			await app.prefetch('/routing/prefetched/hash-route#please-dont-show-me-jr');
			await app.goto('/routing/prefetched/hash-route#please-dont-show-me');
			await expect(page.locator('p')).toHaveText('Loaded 1 times.');
		}
	});
});

test.describe('Routing', () => {
	test('redirects from /routing/ to /routing', async ({
		baseURL,
		page,
		clicknav,
		app,
		javaScriptEnabled
	}) => {
		await page.goto('/routing/slashes');

		await clicknav('a[href="/routing/"]');
		expect(page.url()).toBe(`${baseURL}/routing`);
		expect(await page.textContent('h1')).toBe('Great success!');

		if (javaScriptEnabled) {
			await page.goto(`${baseURL}/routing/slashes`);
			await app.goto('/routing/');
			expect(page.url()).toBe(`${baseURL}/routing`);
			expect(await page.textContent('h1')).toBe('Great success!');
		}
	});

	test('redirects from /routing/? to /routing', async ({
		baseURL,
		page,
		clicknav,
		app,
		javaScriptEnabled
	}) => {
		await page.goto('/routing/slashes');

		await clicknav('a[href="/routing/?"]');
		expect(page.url()).toBe(`${baseURL}/routing`);
		expect(await page.textContent('h1')).toBe('Great success!');

		if (javaScriptEnabled) {
			await page.goto(`${baseURL}/routing/slashes`);
			await app.goto('/routing/?');
			expect(page.url()).toBe(`${baseURL}/routing`);
			expect(await page.textContent('h1')).toBe('Great success!');
		}
	});

	test('redirects from /routing/?foo=bar to /routing?foo=bar', async ({
		baseURL,
		page,
		clicknav,
		app,
		javaScriptEnabled
	}) => {
		await page.goto('/routing/slashes');

		await clicknav('a[href="/routing/?foo=bar"]');
		expect(page.url()).toBe(`${baseURL}/routing?foo=bar`);
		expect(await page.textContent('h1')).toBe('Great success!');

		if (javaScriptEnabled) {
			await page.goto(`${baseURL}/routing/slashes`);
			await app.goto('/routing/?foo=bar');
			expect(page.url()).toBe(`${baseURL}/routing?foo=bar`);
			expect(await page.textContent('h1')).toBe('Great success!');
		}
	});

	test('serves static route', async ({ page }) => {
		await page.goto('/routing/a');
		expect(await page.textContent('h1')).toBe('a');
	});

	test('serves static route from dir/index.html file', async ({ page }) => {
		await page.goto('/routing/b');
		expect(await page.textContent('h1')).toBe('b');
	});

	test('serves static route under client directory', async ({ baseURL, page }) => {
		await page.goto('/routing/client/foo');

		expect(await page.textContent('h1')).toBe('foo');

		await page.goto(`${baseURL}/routing/client/bar`);
		expect(await page.textContent('h1')).toBe('bar');

		await page.goto(`${baseURL}/routing/client/bar/b`);
		expect(await page.textContent('h1')).toBe('b');
	});

	test('serves dynamic route', async ({ page }) => {
		await page.goto('/routing/test-slug');
		expect(await page.textContent('h1')).toBe('test-slug');
	});

	test('navigates to a new page without reloading', async ({
		app,
		page,
		clicknav,
		javaScriptEnabled
	}) => {
		if (javaScriptEnabled) {
			await page.goto('/routing');

			await app.prefetchRoutes(['/routing/a']).catch((e) => {
				// from error handler tests; ignore
				if (!e.message.includes('Crashing now')) throw e;
			});

			/** @type {string[]} */
			const requests = [];
			page.on('request', (r) => requests.push(r.url()));

			await clicknav('a[href="/routing/a"]');
			expect(await page.textContent('h1')).toBe('a');

			expect(requests).toEqual([]);
		}
	});

	test('navigates programmatically', async ({ page, app, javaScriptEnabled }) => {
		if (javaScriptEnabled) {
			await page.goto('/routing/a');
			await app.goto('/routing/b');
			expect(await page.textContent('h1')).toBe('b');
		}
	});

	test('does not attempt client-side navigation to server routes', async ({ page }) => {
		await page.goto('/routing');
		await page.click('[href="/routing/ambiguous/ok.json"]');
		await page.waitForLoadState('networkidle');
		expect(await page.textContent('body')).toBe('ok');
	});

	test('does not attempt client-side navigation to links with sveltekit:reload', async ({
		baseURL,
		page
	}) => {
		await page.goto('/routing');

		/** @type {string[]} */
		const requests = [];
		page.on('request', (r) => requests.push(r.url()));

		await Promise.all([page.waitForNavigation(), page.click('[href="/routing/b"]')]);
		expect(await page.textContent('h1')).toBe('b');
		expect(requests).toContain(`${baseURL}/routing/b`);
	});

	test('allows reserved words as route names', async ({ page }) => {
		await page.goto('/routing/const');
		expect(await page.textContent('h1')).toBe('reserved words are okay as routes');
	});

	test('resets the active element after navigation', async ({ page, clicknav }) => {
		await page.goto('/routing');
		await clicknav('[href="/routing/a"]');
		await page.waitForFunction(() => (document.activeElement || {}).nodeName == 'BODY');
	});

	test('navigates between routes with empty parts', async ({ page, clicknav }) => {
		await page.goto('/routing/dirs/foo');
		expect(await page.textContent('h1')).toBe('foo');
		await clicknav('[href="bar"]');
		expect(await page.textContent('h1')).toBe('bar');
	});

	test('navigates between dynamic routes with same segments', async ({ page, clicknav }) => {
		await page.goto('/routing/dirs/bar/xyz');
		expect(await page.textContent('h1')).toBe('A page');

		await clicknav('[href="/routing/dirs/foo/xyz"]');
		expect(await page.textContent('h1')).toBe('B page');
	});

	test('invalidates page when a segment is skipped', async ({ page, clicknav }) => {
		await page.goto('/routing/skipped/x/1');
		expect(await page.textContent('h1')).toBe('x/1');

		await clicknav('#goto-y1');
		expect(await page.textContent('h1')).toBe('y/1');
	});

	test('back button returns to initial route', async ({ page, clicknav }) => {
		await page.goto('/routing');
		await clicknav('[href="/routing/a"]');

		await page.goBack();
		expect(await page.textContent('h1')).toBe('Great success!');
	});

	test('back button returns to previous route when previous route has been navigated to via hash anchor', async ({
		page,
		clicknav
	}) => {
		await page.goto('/routing/hashes/a');

		await page.click('[href="#hash-target"]');
		await clicknav('[href="/routing/hashes/b"]');

		await page.goBack();
		expect(await page.textContent('h1')).toBe('a');
	});

	test('focus works if page load has hash', async ({ page, browserName }) => {
		await page.goto('/routing/hashes/target#p2');

		await page.keyboard.press(browserName === 'webkit' ? 'Alt+Tab' : 'Tab');
		await page.waitForTimeout(50); // give browser a bit of time to complete the native behavior of the key press
		expect(
			await page.evaluate(
				() => document.activeElement?.textContent || 'ERROR: document.activeElement not set'
			)
		).toBe('next focus element');
	});

	test('focus works when navigating to a hash on the same page', async ({ page, browserName }) => {
		await page.goto('/routing/hashes/target');

		await page.click('[href="#p2"]');
		await page.keyboard.press(browserName === 'webkit' ? 'Alt+Tab' : 'Tab');

		expect(await page.evaluate(() => (document.activeElement || {}).textContent)).toBe(
			'next focus element'
		);
	});

	test(':target pseudo-selector works when navigating to a hash on the same page', async ({
		page
	}) => {
		await page.goto('/routing/hashes/target#p1');

		expect(
			await page.evaluate(() => {
				const el = document.getElementById('p1');
				return el && getComputedStyle(el).color;
			})
		).toBe('rgb(255, 0, 0)');
		await page.click('[href="#p2"]');
		expect(
			await page.evaluate(() => {
				const el = document.getElementById('p2');
				return el && getComputedStyle(el).color;
			})
		).toBe('rgb(255, 0, 0)');
	});

	test('$page.url.hash is correctly set on page load', async ({ page, javaScriptEnabled }) => {
		if (javaScriptEnabled) {
			await page.goto('/routing/hashes/pagestore#target');
			expect(await page.textContent('#window-hash')).toBe('#target');
			expect(await page.textContent('#page-url-hash')).toBe('#target');
		}
	});

	test('$page.url.hash is correctly set on navigation', async ({ page, javaScriptEnabled }) => {
		if (javaScriptEnabled) {
			await page.goto('/routing/hashes/pagestore');
			expect(await page.textContent('#window-hash')).toBe('');
			expect(await page.textContent('#page-url-hash')).toBe('');
			await page.click('[href="#target"]');
			expect(await page.textContent('#window-hash')).toBe('#target');
			expect(await page.textContent('#page-url-hash')).toBe('#target');
		}
	});

	test('last parameter in a segment wins in cases of ambiguity', async ({ page, clicknav }) => {
		await page.goto('/routing/split-params');
		await clicknav('[href="/routing/split-params/x-y-z"]');
		expect(await page.textContent('h1')).toBe('x');
		expect(await page.textContent('h2')).toBe('y-z');
	});

	test('ignores navigation to URLs the app does not own', async ({ page }) => {
		const { port, close } = await start_server((req, res) => res.end('ok'));

		await page.goto(`/routing?port=${port}`);
		await Promise.all([
			page.click(`[href="http://localhost:${port}"]`),
			page.waitForURL(`http://localhost:${port}/`)
		]);

		await close();
	});

	test('watch new route in dev', async ({ page }) => {
		await page.goto('/routing');

		if (!process.env.DEV) {
			return;
		}

		// hash the filename so that it won't conflict with
		// future test file that has the same name
		const route = 'zzzz' + Date.now();
		const content = 'Hello new route';
		const __dirname = path.dirname(fileURLToPath(import.meta.url));
		const filePath = path.join(__dirname, `../src/routes/routing/${route}.svelte`);

		try {
			fs.writeFileSync(filePath, `<h1>${content}</h1>`);
			await page.waitForTimeout(500); // this is the rare time we actually need waitForTimeout; we have no visibility into whether the module graph has been invalidated
			await page.goto(`/routing/${route}`);

			expect(await page.textContent('h1')).toBe(content);
		} finally {
			fs.unlinkSync(filePath);
		}
	});

	test('navigates to ...rest', async ({ page, clicknav }) => {
		await page.goto('/routing/rest/abc/xyz');

		expect(await page.textContent('h1')).toBe('abc/xyz');

		await clicknav('[href="/routing/rest/xyz/abc/def/ghi"]');
		expect(await page.textContent('h1')).toBe('xyz/abc/def/ghi');
		expect(await page.textContent('h2')).toBe('xyz/abc/def/ghi');

		await clicknav('[href="/routing/rest/xyz/abc/def"]');
		expect(await page.textContent('h1')).toBe('xyz/abc/def');
		expect(await page.textContent('h2')).toBe('xyz/abc/def');

		await clicknav('[href="/routing/rest/xyz/abc"]');
		expect(await page.textContent('h1')).toBe('xyz/abc');
		expect(await page.textContent('h2')).toBe('xyz/abc');

		await clicknav('[href="/routing/rest"]');
		expect(await page.textContent('h1')).toBe('');
		expect(await page.textContent('h2')).toBe('');

		await clicknav('[href="/routing/rest/xyz/abc/deep"]');
		expect(await page.textContent('h1')).toBe('xyz/abc');
		expect(await page.textContent('h2')).toBe('xyz/abc');

		await page.click('[href="/routing/rest/xyz/abc/qwe/deep.json"]');
		expect(await page.textContent('body')).toBe('xyz/abc/qwe');
	});

	test('rest parameters do not swallow characters', async ({ page, clicknav }) => {
		await page.goto('/routing/rest/non-greedy');

		await clicknav('[href="/routing/rest/non-greedy/foo/one/two"]');
		expect(await page.textContent('h1')).toBe('non-greedy');
		expect(await page.textContent('h2')).toBe('{"rest":"one/two"}');

		await clicknav('[href="/routing/rest/non-greedy/food/one/two"]');
		expect(await page.textContent('h1')).not.toBe('non-greedy');

		await page.goBack();

		await clicknav('[href="/routing/rest/non-greedy/one-bar/two/three"]');
		expect(await page.textContent('h1')).toBe('non-greedy');
		expect(await page.textContent('h2')).toBe('{"dynamic":"one","rest":"two/three"}');

		await clicknav('[href="/routing/rest/non-greedy/one-bard/two/three"]');
		expect(await page.textContent('h1')).not.toBe('non-greedy');
	});

	test('reloads when navigating between ...rest pages', async ({ page, clicknav }) => {
		await page.goto('/routing/rest/path/one');
		expect(await page.textContent('h1')).toBe('path: /routing/rest/path/one');

		await clicknav('[href="/routing/rest/path/two"]');
		expect(await page.textContent('h1')).toBe('path: /routing/rest/path/two');

		await clicknav('[href="/routing/rest/path/three"]');
		expect(await page.textContent('h1')).toBe('path: /routing/rest/path/three');
	});

	test('allows rest routes to have prefixes and suffixes', async ({ page }) => {
		await page.goto('/routing/rest/complex/prefix-one/two/three');
		expect(await page.textContent('h1')).toBe('parts: one/two/three');
	});

	test('links to unmatched routes result in a full page navigation, not a 404', async ({
		page,
		clicknav
	}) => {
		await page.goto('/routing');
		await clicknav('[href="/static.json"]');
		expect(await page.textContent('body')).toBe('"static file"\n');
	});

	test('navigation is cancelled upon subsequent navigation', async ({
		baseURL,
		page,
		clicknav
	}) => {
		await page.goto('/routing/cancellation');
		await page.click('[href="/routing/cancellation/a"]');
		await clicknav('[href="/routing/cancellation/b"]');

		expect(await page.url()).toBe(`${baseURL}/routing/cancellation/b`);

		await page.evaluate('window.fulfil_navigation && window.fulfil_navigation()');
		expect(await page.url()).toBe(`${baseURL}/routing/cancellation/b`);
	});

	test('Relative paths are relative to the current URL', async ({ page, clicknav }) => {
		await page.goto('/iframes');
		await clicknav('[href="/iframes/nested/parent"]');

		expect(await page.frameLocator('iframe').locator('h1').textContent()).toBe(
			'Hello from the child'
		);
	});

	test('event.params are available in handle', async ({ request }) => {
		const response = await request.get('/routing/params-in-handle/banana');
		expect(await response.json()).toStrictEqual({
			key: 'routing/params-in-handle/[x]',
			params: { x: 'banana' }
		});
	});

	test('exposes page.routeId', async ({ page, clicknav }) => {
		await page.goto('/routing/route-id');
		await clicknav('[href="/routing/route-id/foo"]');

		expect(await page.textContent('h1')).toBe('routeId in load: routing/route-id/[x]');
		expect(await page.textContent('h2')).toBe('routeId in store: routing/route-id/[x]');
	});

	test('serves a page that clashes with a root directory', async ({ page }) => {
		await page.goto('/static');
		expect(await page.textContent('h1')).toBe('hello');
	});

	test('/favicon.ico is a valid route', async ({ request }) => {
		const response = await request.get('/favicon.ico');
		expect(response.status()).toBe(200);

		const data = await response.json();
		expect(data).toEqual({ surprise: 'lol' });
	});
});

test.describe('Session', () => {
	test('session is available', async ({ page, javaScriptEnabled }) => {
		await page.goto('/session');

		expect(await page.innerHTML('h1')).toBe('answer via props: 42');
		expect(await page.innerHTML('h2')).toBe('answer via store: 42');

		if (javaScriptEnabled) {
			await page.click('button');
			expect(await page.innerHTML('h3')).toBe('answer via props is 43');
			expect(await page.innerHTML('h4')).toBe('answer via store is 43');
		}
	});
});

test.describe('Shadow DOM', () => {
	test('client router captures anchors in shadow dom', async ({
		app,
		page,
		clicknav,
		javaScriptEnabled
	}) => {
		await page.goto('/routing/shadow-dom');

		if (javaScriptEnabled) {
			await app.prefetchRoutes(['/routing/a']).catch((e) => {
				// from error handler tests; ignore
				if (!e.message.includes('Crashing now')) throw e;
			});

			/** @type {string[]} */
			const requests = [];
			page.on('request', (r) => requests.push(r.url()));

			await clicknav('div[id="clickme"]');
			expect(await page.textContent('h1')).toBe('a');

			expect(requests).toEqual([]);
		}
	});
});

test.describe('Static files', () => {
	test('static files', async ({ request }) => {
		let response = await request.get('/static.json');
		expect(await response.json()).toBe('static file');

		response = await request.get('/subdirectory/static.json');
		expect(await response.json()).toBe('subdirectory file');

		response = await request.get('/favicon.ico');
		expect(response.status()).toBe(200);
	});

	test('does not use Vite to serve contents of static directory', async ({ request }) => {
		const response = await request.get('/static/static.json');
		expect(response.status()).toBe(process.env.DEV ? 403 : 404);
	});

	test('Vite serves assets in src directory', async ({ page, request }) => {
		await page.goto('/assets');
		const path = await page.textContent('h1');

		const response = await request.get(path);
		expect(response.status()).toBe(200);
	});

	test('Filenames are case-sensitive', async ({ request }) => {
		const response = await request.get('/static.JSON');
		expect(response.status()).toBe(404);
	});

	test('Serves symlinked asset', async ({ request }) => {
		const response = await request.get('/symlink-from/hello.txt');
		expect(response.status()).toBe(200);
		expect(await response.text()).toBe('hello');
	});
});

test.describe('Matchers', () => {
	test('Matches parameters', async ({ page, clicknav }) => {
		await page.goto('/routing/matched');

		await clicknav('[href="/routing/matched/a"]');
		expect(await page.textContent('h1')).toBe('lowercase: a');

		await clicknav('[href="/routing/matched/B"]');
		expect(await page.textContent('h1')).toBe('uppercase: B');

		await clicknav('[href="/routing/matched/1"]');
		expect(await page.textContent('h1')).toBe('number: 1');

		await clicknav('[href="/routing/matched/everything-else"]');
		expect(await page.textContent('h1')).toBe('fallback: everything-else');
	});
});

test.describe('XSS', () => {
	test('replaces %sveltekit.xxx% tags safely', async ({ page }) => {
		await page.goto('/unsafe-replacement');

		const content = await page.textContent('body');
		expect(content).toMatch('$& $&');
	});

	test('escapes inline data', async ({ page, javaScriptEnabled }) => {
		await page.goto('/xss');

		expect(await page.textContent('h1')).toBe(
			'user.name is </script><script>window.pwned = 1</script>'
		);

		if (!javaScriptEnabled) {
			// @ts-expect-error - check global injected variable
			expect(await page.evaluate(() => window.pwned)).toBeUndefined();
		}
	});

	const uri_xss_payload = encodeURIComponent('</script><script>window.pwned=1</script>');
	test('no xss via dynamic route path', async ({ page }) => {
		await page.goto(`/xss/${uri_xss_payload}`);

		// @ts-expect-error - check global injected variable
		expect(await page.evaluate(() => window.pwned)).toBeUndefined();
	});

	test('no xss via query param', async ({ page }) => {
		await page.goto(`/xss/query?key=${uri_xss_payload}`);

		// @ts-expect-error - check global injected variable
		expect(await page.evaluate(() => window.pwned)).toBeUndefined();
	});

	test('no xss via shadow endpoint', async ({ page }) => {
		await page.goto('/xss/shadow');

		// @ts-expect-error - check global injected variable
		expect(await page.evaluate(() => window.pwned)).toBeUndefined();
		expect(await page.textContent('h1')).toBe(
			'user.name is </script><script>window.pwned = 1</script>'
		);
	});
});

test.describe('Miscellaneous', () => {
	test('Components are not double-mounted', async ({ page, javaScriptEnabled }) => {
		const file = fileURLToPath(new URL('../src/routes/double-mount/index.svelte', import.meta.url));
		const contents = fs.readFileSync(file, 'utf-8');

		const mounted = javaScriptEnabled ? 1 : 0;

		// we write to the file, to trigger HMR invalidation
		fs.writeFileSync(file, contents.replace(/PLACEHOLDER:\d+/, `PLACEHOLDER:${Date.now()}`));
		await page.goto('/double-mount');
		expect(await page.textContent('h1')).toBe(`mounted: ${mounted}`);
		await page.click('button');
		await page.waitForTimeout(100);
		expect(await page.textContent('h1')).toBe(`mounted: ${mounted}`);
		fs.writeFileSync(file, contents.replace(/PLACEHOLDER:\d+/, 'PLACEHOLDER:0'));
	});

	test('does not serve version.json with an immutable cache header', async ({ request }) => {
		// this isn't actually a great test, because caching behaviour is down to adapters.
		// but it's better than nothing
		const response = await request.get('/_app/version.json');
		const headers = response.headers();
		expect(headers['cache-control'] || '').not.toContain('immutable');
	});
});<|MERGE_RESOLUTION|>--- conflicted
+++ resolved
@@ -1894,13 +1894,8 @@
 	});
 });
 
-<<<<<<< HEAD
-test.describe.parallel('Redirects', () => {
+test.describe('Redirects', () => {
 	test('redirect', async ({ baseURL, page, clicknav }) => {
-=======
-test.describe('Redirects', () => {
-	test('redirect', async ({ baseURL, page, clicknav, back }) => {
->>>>>>> aae5c651
 		await page.goto('/redirect');
 
 		await clicknav('[href="/redirect/a"]');
