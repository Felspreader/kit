--- conflicted
+++ resolved
@@ -6,23 +6,6 @@
 		},
 		serviceWorker: {
 			register: false
-<<<<<<< HEAD
-		},
-		vite: {
-			server: {
-				// TODO: required to support ipv6, remove on vite 3
-				// https://github.com/vitejs/vite/issues/7075
-				host: 'localhost',
-				fs: {
-					allow: [path.resolve('../../../src')]
-				},
-				watch: {
-					// perf, do not watch playwright output dir
-					ignored: ['**/test-results/**']
-				}
-			}
-=======
->>>>>>> 85fcc2fb
 		}
 	}
 };
