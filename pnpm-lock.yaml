--- conflicted
+++ resolved
@@ -68,12 +68,8 @@
       typescript: ^4.7.4
       worktop: 0.8.0-next.14
     dependencies:
-<<<<<<< HEAD
+      '@cloudflare/workers-types': 3.14.0
       esbuild: 0.14.48
-=======
-      '@cloudflare/workers-types': 3.14.0
-      esbuild: 0.14.42
->>>>>>> 10f2105d
       worktop: 0.8.0-next.14
     devDependencies:
       '@types/node': 16.11.42
