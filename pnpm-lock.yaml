--- conflicted
+++ resolved
@@ -3776,12 +3776,8 @@
     peerDependencies:
       svelte: '>=3.19.0'
     dependencies:
-<<<<<<< HEAD
-      svelte: 3.40.0
-=======
       svelte: 3.42.4
     dev: false
->>>>>>> 0c07dd8a
 
   /svelte-preprocess/4.7.3_svelte@3.42.4+typescript@4.3.5:
     resolution: {integrity: sha512-Zx1/xLeGOIBlZMGPRCaXtlMe4ZA0faato5Dc3CosEqwu75MIEPuOstdkH6cy+RYTUYynoxzNaDxkPX4DbrPwRA==}
