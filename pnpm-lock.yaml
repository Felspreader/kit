lockfileVersion: 5.4

importers:

  .:
    specifiers:
      '@changesets/cli': ^2.22.0
      '@rollup/plugin-commonjs': ^22.0.1
      '@rollup/plugin-json': ^4.1.0
      '@rollup/plugin-node-resolve': ^13.3.0
      '@sveltejs/eslint-config': github:sveltejs/eslint-config#v5.8.0
      '@svitejs/changesets-changelog-github-compact': ^0.1.1
      '@typescript-eslint/eslint-plugin': ^5.27.0
      '@typescript-eslint/parser': ^5.27.0
      eslint: ^8.16.0
      eslint-plugin-import: ^2.26.0
      eslint-plugin-node: ^11.1.0
      eslint-plugin-svelte3: ^4.0.0
      playwright: ^1.22.2
      prettier: ^2.6.2
      rollup: ^2.75.6
      svelte: ^3.48.0
      tiny-glob: ^0.2.9
      turbo: ^1.2.14
      typescript: ^4.7.4
    devDependencies:
      '@changesets/cli': 2.23.0
      '@rollup/plugin-commonjs': 22.0.1_rollup@2.75.7
      '@rollup/plugin-json': 4.1.0_rollup@2.75.7
      '@rollup/plugin-node-resolve': 13.3.0_rollup@2.75.7
      '@sveltejs/eslint-config': github.com/sveltejs/eslint-config/9a7d728e03ac433e5856a6e06775c17ee986d641_5nge3uy3zvbeyedwlvrgstgizy
      '@svitejs/changesets-changelog-github-compact': 0.1.1
      '@typescript-eslint/eslint-plugin': 5.30.3_uhfrv6c56y4b7yuzllo3ym4bou
      '@typescript-eslint/parser': 5.30.3_b5e7v2qnwxfo6hmiq56u52mz3e
      eslint: 8.18.0
      eslint-plugin-import: 2.26.0_stpfporf4ezjetv6zdnl75453m
      eslint-plugin-node: 11.1.0_eslint@8.18.0
      eslint-plugin-svelte3: 4.0.0_wy4erphnvhealet26qderqv6bu
      playwright: 1.23.1
      prettier: 2.7.1
      rollup: 2.75.7
      svelte: 3.48.0
      tiny-glob: 0.2.9
      turbo: 1.3.1
      typescript: 4.7.4

  packages/adapter-auto:
    specifiers:
      '@sveltejs/adapter-cloudflare': workspace:*
      '@sveltejs/adapter-netlify': workspace:*
      '@sveltejs/adapter-vercel': workspace:*
      '@types/node': ^16.11.36
      typescript: ^4.7.4
    dependencies:
      '@sveltejs/adapter-cloudflare': link:../adapter-cloudflare
      '@sveltejs/adapter-netlify': link:../adapter-netlify
      '@sveltejs/adapter-vercel': link:../adapter-vercel
    devDependencies:
      '@types/node': 16.11.42
      typescript: 4.7.4

  packages/adapter-cloudflare:
    specifiers:
      '@types/node': ^16.11.36
      '@types/ws': ^8.5.3
<<<<<<< HEAD
      esbuild: ^0.14.48
      typescript: ^4.7.2
=======
      esbuild: ^0.14.42
      typescript: ^4.7.4
>>>>>>> 062f38e9
      worktop: 0.8.0-next.14
    dependencies:
      esbuild: 0.14.48
      worktop: 0.8.0-next.14
    devDependencies:
      '@types/node': 16.11.42
      '@types/ws': 8.5.3
      typescript: 4.7.4

  packages/adapter-cloudflare-workers:
    specifiers:
      '@cloudflare/kv-asset-handler': ^0.2.0
      '@iarna/toml': ^2.2.5
      '@types/node': ^16.11.36
<<<<<<< HEAD
      esbuild: ^0.14.48
      typescript: ^4.7.2
=======
      esbuild: ^0.14.42
      typescript: ^4.7.4
>>>>>>> 062f38e9
    dependencies:
      '@iarna/toml': 2.2.5
      esbuild: 0.14.48
    devDependencies:
      '@cloudflare/kv-asset-handler': 0.2.0
      '@types/node': 16.11.42
      typescript: 4.7.4

  packages/adapter-netlify:
    specifiers:
      '@iarna/toml': ^2.2.5
      '@netlify/functions': ^1.0.0
      '@rollup/plugin-commonjs': ^22.0.1
      '@rollup/plugin-json': ^4.1.0
      '@rollup/plugin-node-resolve': ^13.3.0
      '@sveltejs/kit': workspace:*
      '@types/node': ^16.11.36
      '@types/set-cookie-parser': ^2.4.2
      esbuild: ^0.14.48
      rimraf: ^3.0.2
      rollup: ^2.75.6
      set-cookie-parser: ^2.4.8
      tiny-glob: ^0.2.9
      typescript: ^4.7.4
      uvu: ^0.5.3
    dependencies:
      '@iarna/toml': 2.2.5
      esbuild: 0.14.48
      set-cookie-parser: 2.5.0
      tiny-glob: 0.2.9
    devDependencies:
      '@netlify/functions': 1.0.0
      '@rollup/plugin-commonjs': 22.0.1_rollup@2.75.7
      '@rollup/plugin-json': 4.1.0_rollup@2.75.7
      '@rollup/plugin-node-resolve': 13.3.0_rollup@2.75.7
      '@sveltejs/kit': link:../kit
      '@types/node': 16.11.42
      '@types/set-cookie-parser': 2.4.2
      rimraf: 3.0.2
      rollup: 2.75.7
      typescript: 4.7.4
      uvu: 0.5.4

  packages/adapter-node:
    specifiers:
      '@rollup/plugin-json': ^4.1.0
      '@sveltejs/kit': workspace:*
      '@types/compression': ^1.7.2
      '@types/node': ^16.11.36
      c8: ^7.11.3
      compression: ^1.7.4
      node-fetch: ^3.2.4
      polka: ^1.0.0-next.22
      rimraf: ^3.0.2
      rollup: ^2.75.6
      sirv: ^2.0.2
      tiny-glob: ^0.2.9
      typescript: ^4.7.4
      uvu: ^0.5.3
    dependencies:
      tiny-glob: 0.2.9
    devDependencies:
      '@rollup/plugin-json': 4.1.0_rollup@2.75.7
      '@sveltejs/kit': link:../kit
      '@types/compression': 1.7.2
      '@types/node': 16.11.42
      c8: 7.11.3
      compression: 1.7.4
      node-fetch: 3.2.6
      polka: 1.0.0-next.22
      rimraf: 3.0.2
      rollup: 2.75.7
      sirv: 2.0.2
      typescript: 4.7.4
      uvu: 0.5.4

  packages/adapter-static:
    specifiers:
      '@sveltejs/kit': workspace:*
      '@types/node': ^16.11.36
      playwright-chromium: ^1.22.2
      port-authority: ^2.0.1
      sirv: ^2.0.2
      svelte: ^3.48.0
      tiny-glob: ^0.2.9
      typescript: ^4.7.4
      uvu: ^0.5.3
      vite: ^3.0.0-beta.6
    dependencies:
      tiny-glob: 0.2.9
    devDependencies:
      '@sveltejs/kit': link:../kit
      '@types/node': 16.11.42
      playwright-chromium: 1.23.1
      port-authority: 2.0.1
      sirv: 2.0.2
      svelte: 3.48.0
      typescript: 4.7.4
      uvu: 0.5.4
      vite: 3.0.0-beta.6

  packages/adapter-static/test/apps/prerendered:
    specifiers:
      '@sveltejs/kit': workspace:*
      svelte: ^3.48.0
      vite: ^3.0.0-beta.6
    devDependencies:
      '@sveltejs/kit': link:../../../../kit
      svelte: 3.48.0
      vite: 3.0.0-beta.6

  packages/adapter-static/test/apps/spa:
    specifiers:
      '@sveltejs/adapter-node': workspace:*
      '@sveltejs/kit': workspace:*
      sirv-cli: ^2.0.2
      svelte: ^3.48.0
      vite: ^3.0.0-beta.6
    devDependencies:
      '@sveltejs/adapter-node': link:../../../../adapter-node
      '@sveltejs/kit': link:../../../../kit
      sirv-cli: 2.0.2
      svelte: 3.48.0
      vite: 3.0.0-beta.6

  packages/adapter-vercel:
    specifiers:
      '@sveltejs/kit': workspace:*
      '@types/node': ^16.11.36
      '@vercel/nft': ^0.20.0
<<<<<<< HEAD
      esbuild: ^0.14.48
      typescript: ^4.7.2
=======
      esbuild: ^0.14.42
      typescript: ^4.7.4
>>>>>>> 062f38e9
    dependencies:
      '@vercel/nft': 0.20.1
      esbuild: 0.14.48
    devDependencies:
      '@sveltejs/kit': link:../kit
      '@types/node': 16.11.42
      typescript: 4.7.4

  packages/amp:
    specifiers: {}

  packages/create-svelte:
    specifiers:
      '@playwright/test': ^1.22.2
      '@sveltejs/kit': workspace:*
      '@types/gitignore-parser': ^0.0.0
      '@types/prettier': ^2.6.3
      '@types/prompts': ^2.0.14
      gitignore-parser: ^0.0.2
      kleur: ^4.1.4
      prettier: ^2.6.2
      prettier-plugin-svelte: ^2.7.0
      prompts: ^2.4.2
      sucrase: ^3.21.0
      svelte: ^3.48.0
      svelte-preprocess: ^4.10.6
      tiny-glob: ^0.2.9
      uvu: ^0.5.3
    dependencies:
      kleur: 4.1.5
      prompts: 2.4.2
    devDependencies:
      '@playwright/test': 1.23.1
      '@sveltejs/kit': link:../kit
      '@types/gitignore-parser': 0.0.0
      '@types/prettier': 2.6.3
      '@types/prompts': 2.0.14
      gitignore-parser: 0.0.2
      prettier: 2.7.1
      prettier-plugin-svelte: 2.7.0_nakrehnrzdf7fdea5k3a4dfy4m
      sucrase: 3.23.0
      svelte: 3.48.0
      svelte-preprocess: 4.10.7_svelte@3.48.0
      tiny-glob: 0.2.9
      uvu: 0.5.4

  packages/create-svelte/.test-tmp/default-checkjs:
    specifiers:
      '@fontsource/fira-mono': ^4.5.0
      '@sveltejs/adapter-auto': next
      '@sveltejs/kit': next
      '@types/cookie': ^0.5.1
      cookie: ^0.4.1
      svelte: ^3.46.0
      svelte-check: ^2.7.1
      typescript: ^4.7.2
      vite: ^3.0.0-beta.6
    dependencies:
      '@fontsource/fira-mono': 4.5.8
      cookie: 0.4.2
    devDependencies:
      '@sveltejs/adapter-auto': link:../../../adapter-auto
      '@sveltejs/kit': link:../../../kit
      '@types/cookie': 0.5.1
      svelte: 3.48.0
      svelte-check: 2.8.0_svelte@3.48.0
      typescript: 4.7.4
      vite: 3.0.0-beta.6

  packages/create-svelte/templates/default:
    specifiers:
      '@fontsource/fira-mono': ^4.5.8
      '@lukeed/uuid': ^2.0.0
      '@sveltejs/adapter-auto': workspace:*
      '@sveltejs/kit': workspace:*
      cookie: ^0.5.0
      svelte: ^3.48.0
      svelte-preprocess: ^4.10.6
<<<<<<< HEAD
      typescript: ^4.7.2
      vite: ^3.0.0-beta.6
=======
      typescript: ^4.7.4
      vite: ^2.9.13
>>>>>>> 062f38e9
    dependencies:
      '@fontsource/fira-mono': 4.5.8
      '@lukeed/uuid': 2.0.0
      cookie: 0.5.0
    devDependencies:
      '@sveltejs/adapter-auto': link:../../../adapter-auto
      '@sveltejs/kit': link:../../../kit
      svelte: 3.48.0
      svelte-preprocess: 4.10.7_lvfi2wesz6u4l5rfbnetbucfmm
      typescript: 4.7.4
      vite: 3.0.0-beta.6

  packages/kit:
    specifiers:
      '@playwright/test': ^1.22.2
      '@rollup/plugin-replace': ^4.0.0
      '@sveltejs/vite-plugin-svelte': ^1.0.0-next.48
      '@types/connect': ^3.4.35
      '@types/cookie': ^0.5.1
      '@types/marked': ^4.0.3
      '@types/mime': ^2.0.3
      '@types/node': ^16.11.36
      '@types/sade': ^1.7.4
      '@types/set-cookie-parser': ^2.4.2
      chokidar: ^3.5.3
      cookie: ^0.5.0
      cross-env: ^7.0.3
      devalue: ^2.0.1
      eslint: ^8.16.0
      kleur: ^4.1.4
      locate-character: ^2.0.5
      marked: ^4.0.16
      mime: ^3.0.0
      node-fetch: ^3.2.4
      port-authority: ^2.0.1
      rollup: ^2.75.6
      sade: ^1.8.1
      selfsigned: ^2.0.1
      set-cookie-parser: ^2.4.8
      sirv: ^2.0.2
      svelte: ^3.48.0
      svelte-check: ^2.7.1
      svelte-preprocess: ^4.10.6
      svelte2tsx: ~0.5.10
      tiny-glob: ^0.2.9
      typescript: ^4.7.4
      undici: ^5.6.1
      uvu: ^0.5.3
      vite: ^3.0.0-beta.6
    dependencies:
      '@sveltejs/vite-plugin-svelte': 1.0.0-next.49_idr4abnuwkbmfg34mg7orqkeei
      chokidar: 3.5.3
      sade: 1.8.1
    devDependencies:
      '@playwright/test': 1.23.1
      '@rollup/plugin-replace': 4.0.0_rollup@2.75.7
      '@types/connect': 3.4.35
      '@types/cookie': 0.5.1
      '@types/marked': 4.0.3
      '@types/mime': 2.0.3
      '@types/node': 16.11.42
      '@types/sade': 1.7.4
      '@types/set-cookie-parser': 2.4.2
      cookie: 0.5.0
      cross-env: 7.0.3
      devalue: 2.0.1
      eslint: 8.18.0
      kleur: 4.1.5
      locate-character: 2.0.5
      marked: 4.0.17
      mime: 3.0.0
      node-fetch: 3.2.6
      port-authority: 2.0.1
      rollup: 2.75.7
      selfsigned: 2.0.1
      set-cookie-parser: 2.5.0
      sirv: 2.0.2
      svelte: 3.48.0
      svelte-check: 2.8.0_svelte@3.48.0
      svelte-preprocess: 4.10.7_lvfi2wesz6u4l5rfbnetbucfmm
      svelte2tsx: 0.5.11_lvfi2wesz6u4l5rfbnetbucfmm
      tiny-glob: 0.2.9
      typescript: 4.7.4
      undici: 5.6.1
      uvu: 0.5.4
      vite: 3.0.0-beta.6

  packages/kit/test/apps/amp:
    specifiers:
      '@sveltejs/amp': workspace:*
      '@sveltejs/kit': workspace:*
      cross-env: ^7.0.3
      purify-css: ^1.2.5
      svelte: ^3.48.0
      svelte-check: ^2.7.1
<<<<<<< HEAD
      typescript: ^4.7.2
      vite: ^3.0.0-beta.6
=======
      typescript: ^4.7.4
      vite: ^2.9.13
>>>>>>> 062f38e9
    devDependencies:
      '@sveltejs/amp': link:../../../../amp
      '@sveltejs/kit': link:../../..
      cross-env: 7.0.3
      purify-css: 1.2.5
      svelte: 3.48.0
      svelte-check: 2.8.0_svelte@3.48.0
      typescript: 4.7.4
      vite: 3.0.0-beta.6

  packages/kit/test/apps/basics:
    specifiers:
      '@sveltejs/kit': workspace:*
      cross-env: ^7.0.3
      rimraf: ^3.0.2
      svelte: ^3.48.0
      svelte-check: ^2.7.1
<<<<<<< HEAD
      typescript: ^4.7.2
      vite: ^3.0.0-beta.6
=======
      typescript: ^4.7.4
      vite: ^2.9.13
>>>>>>> 062f38e9
    devDependencies:
      '@sveltejs/kit': link:../../..
      cross-env: 7.0.3
      rimraf: 3.0.2
      svelte: 3.48.0
      svelte-check: 2.8.0_svelte@3.48.0
      typescript: 4.7.4
      vite: 3.0.0-beta.6

  packages/kit/test/apps/options:
    specifiers:
      '@sveltejs/kit': workspace:*
      cross-env: ^7.0.3
      svelte: ^3.48.0
      svelte-check: ^2.7.1
<<<<<<< HEAD
      typescript: ^4.7.2
      vite: ^3.0.0-beta.6
=======
      typescript: ^4.7.4
      vite: ^2.9.13
>>>>>>> 062f38e9
    devDependencies:
      '@sveltejs/kit': link:../../..
      cross-env: 7.0.3
      svelte: 3.48.0
      svelte-check: 2.8.0_svelte@3.48.0
      typescript: 4.7.4
      vite: 3.0.0-beta.6

  packages/kit/test/apps/options-2:
    specifiers:
      '@sveltejs/adapter-node': workspace:*
      '@sveltejs/kit': workspace:*
      cross-env: ^7.0.3
      svelte: ^3.48.0
      svelte-check: ^2.7.1
<<<<<<< HEAD
      typescript: ^4.7.2
      vite: ^3.0.0-beta.6
=======
      typescript: ^4.7.4
      vite: ^2.9.13
>>>>>>> 062f38e9
    devDependencies:
      '@sveltejs/adapter-node': link:../../../../adapter-node
      '@sveltejs/kit': link:../../..
      cross-env: 7.0.3
      svelte: 3.48.0
      svelte-check: 2.8.0_svelte@3.48.0
      typescript: 4.7.4
      vite: 3.0.0-beta.6

  packages/kit/test/prerendering/basics:
    specifiers:
      '@sveltejs/kit': workspace:*
      svelte: ^3.48.0
      svelte-check: ^2.7.1
      typescript: ^4.7.4
      uvu: ^0.5.3
      vite: ^3.0.0-beta.6
    devDependencies:
      '@sveltejs/kit': link:../../..
      svelte: 3.48.0
      svelte-check: 2.8.0_svelte@3.48.0
      typescript: 4.7.4
      uvu: 0.5.4
      vite: 3.0.0-beta.6

  packages/kit/test/prerendering/disabled:
    specifiers:
      '@sveltejs/kit': workspace:*
      svelte: ^3.48.0
      svelte-check: ^2.7.1
      typescript: ^4.7.4
      uvu: ^0.5.3
      vite: ^3.0.0-beta.6
    devDependencies:
      '@sveltejs/kit': link:../../..
      svelte: 3.48.0
      svelte-check: 2.8.0_svelte@3.48.0
      typescript: 4.7.4
      uvu: 0.5.4
      vite: 3.0.0-beta.6

  packages/kit/test/prerendering/options:
    specifiers:
      '@sveltejs/kit': workspace:*
      svelte: ^3.48.0
      svelte-check: ^2.7.1
      typescript: ^4.7.4
      uvu: ^0.5.3
      vite: ^3.0.0-beta.6
    devDependencies:
      '@sveltejs/kit': link:../../..
      svelte: 3.48.0
      svelte-check: 2.8.0_svelte@3.48.0
      typescript: 4.7.4
      uvu: 0.5.4
      vite: 3.0.0-beta.6

  packages/kit/test/prerendering/paths-base:
    specifiers:
      '@sveltejs/kit': workspace:*
      svelte: ^3.48.0
      svelte-check: ^2.7.1
      typescript: ^4.7.4
      uvu: ^0.5.3
      vite: ^3.0.0-beta.6
    devDependencies:
      '@sveltejs/kit': link:../../..
      svelte: 3.48.0
      svelte-check: 2.8.0_svelte@3.48.0
      typescript: 4.7.4
      uvu: 0.5.4
      vite: 3.0.0-beta.6

  packages/kit/test/prerendering/trailing-slash:
    specifiers:
      '@sveltejs/kit': workspace:*
      svelte: ^3.48.0
      svelte-check: ^2.7.1
      typescript: ^4.7.4
      uvu: ^0.5.3
      vite: ^3.0.0-beta.6
    devDependencies:
      '@sveltejs/kit': link:../../..
      svelte: 3.48.0
      svelte-check: 2.8.0_svelte@3.48.0
      typescript: 4.7.4
      uvu: 0.5.4
      vite: 3.0.0-beta.6

  sites/kit.svelte.dev:
    specifiers:
      '@sveltejs/adapter-auto': workspace:*
      '@sveltejs/adapter-static': workspace:*
      '@sveltejs/amp': workspace:*
      '@sveltejs/kit': workspace:*
      '@sveltejs/site-kit': ^2.1.0
      '@types/node': ^16.11.36
      flexsearch: ^0.7.21
      marked: ^4.0.16
      prism-svelte: ^0.5.0
      prismjs: ^1.28.0
      shiki-twoslash: ^3.0.2
      svelte: ^3.48.0
<<<<<<< HEAD
      typescript: ^4.7.2
      vite: ^3.0.0-beta.6
=======
      typescript: ^4.7.4
      vite: ^2.9.10
>>>>>>> 062f38e9
      vite-imagetools: ^4.0.3
    devDependencies:
      '@sveltejs/adapter-auto': link:../../packages/adapter-auto
      '@sveltejs/adapter-static': link:../../packages/adapter-static
      '@sveltejs/amp': link:../../packages/amp
      '@sveltejs/kit': link:../../packages/kit
      '@sveltejs/site-kit': 2.1.0
      '@types/node': 16.11.42
      flexsearch: 0.7.21
      marked: 4.0.17
      prism-svelte: 0.5.0
      prismjs: 1.28.0
      shiki-twoslash: 3.1.0
      svelte: 3.48.0
      typescript: 4.7.4
      vite: 3.0.0-beta.6
      vite-imagetools: 4.0.4

packages:

  /@babel/code-frame/7.18.6:
    resolution: {integrity: sha512-TDCmlK5eOvH+eH7cdAFlNXeVJqWIQ7gW9tY1GJIpUtFb6CmjVyq2VM3u71bOyR8CRihcCgMUYoDNyLXao3+70Q==}
    engines: {node: '>=6.9.0'}
    dependencies:
      '@babel/highlight': 7.18.6
    dev: true

  /@babel/helper-validator-identifier/7.18.6:
    resolution: {integrity: sha512-MmetCkz9ej86nJQV+sFCxoGGrUbU3q02kgLciwkrt9QqEB7cP39oKEY0PakknEO0Gu20SskMRi+AYZ3b1TpN9g==}
    engines: {node: '>=6.9.0'}
    dev: true

  /@babel/highlight/7.18.6:
    resolution: {integrity: sha512-u7stbOuYjaPezCuLj29hNW1v64M2Md2qupEKP1fHc7WdOA3DgLh37suiSrZYY7haUB7iBeQZ9P1uiRF359do3g==}
    engines: {node: '>=6.9.0'}
    dependencies:
      '@babel/helper-validator-identifier': 7.18.6
      chalk: 2.4.2
      js-tokens: 4.0.0
    dev: true

  /@babel/runtime/7.18.6:
    resolution: {integrity: sha512-t9wi7/AW6XtKahAe20Yw0/mMljKq0B1r2fPdvaAdV/KPDZewFXdaaa6K7lxmZBZ8FBNpCiAT6iHPmd6QO9bKfQ==}
    engines: {node: '>=6.9.0'}
    dependencies:
      regenerator-runtime: 0.13.9
    dev: true

  /@bcoe/v8-coverage/0.2.3:
    resolution: {integrity: sha512-0hYQ8SB4Db5zvZB4axdMHGwEaQjkZzFjQiN9LVYvIFB2nSUHW9tYpxWriPrWDASIxiaXax83REcLxuSdnGPZtw==}
    dev: true

  /@changesets/apply-release-plan/6.0.0:
    resolution: {integrity: sha512-gp6nIdVdfYdwKww2+f8whckKmvfE4JEm4jJgBhTmooi0uzHWhnxvk6JIzQi89qEAMINN0SeVNnXiAtbFY0Mj3w==}
    dependencies:
      '@babel/runtime': 7.18.6
      '@changesets/config': 2.0.0
      '@changesets/get-version-range-type': 0.3.2
      '@changesets/git': 1.3.2
      '@changesets/types': 5.0.0
      '@manypkg/get-packages': 1.1.3
      detect-indent: 6.1.0
      fs-extra: 7.0.1
      lodash.startcase: 4.4.0
      outdent: 0.5.0
      prettier: 1.19.1
      resolve-from: 5.0.0
      semver: 5.7.1
    dev: true

  /@changesets/assemble-release-plan/5.1.3:
    resolution: {integrity: sha512-I+TTkUoqvxBEuDLoJfJYKDXIJ+nyiTbVJ8KGhpXEsLq4N/ms/AStSbouJwF2d/p3cB+RCPr5+gXh31GSN4kA7w==}
    dependencies:
      '@babel/runtime': 7.18.6
      '@changesets/errors': 0.1.4
      '@changesets/get-dependents-graph': 1.3.2
      '@changesets/types': 5.0.0
      '@manypkg/get-packages': 1.1.3
      semver: 5.7.1
    dev: true

  /@changesets/changelog-git/0.1.11:
    resolution: {integrity: sha512-sWJvAm+raRPeES9usNpZRkooeEB93lOpUN0Lmjz5vhVAb7XGIZrHEJ93155bpE1S0c4oJ5Di9ZWgzIwqhWP/Wg==}
    dependencies:
      '@changesets/types': 5.0.0
    dev: true

  /@changesets/cli/2.23.0:
    resolution: {integrity: sha512-Gi3tMi0Vr6eNd8GX6q73tbOm9XOzGfuLEm4PYVeWG2neg5DlRGNOjYwrFULJ/An3N9MHtHn4r5h1Qvnju9Ijug==}
    hasBin: true
    dependencies:
      '@babel/runtime': 7.18.6
      '@changesets/apply-release-plan': 6.0.0
      '@changesets/assemble-release-plan': 5.1.3
      '@changesets/changelog-git': 0.1.11
      '@changesets/config': 2.0.0
      '@changesets/errors': 0.1.4
      '@changesets/get-dependents-graph': 1.3.2
      '@changesets/get-release-plan': 3.0.9
      '@changesets/git': 1.3.2
      '@changesets/logger': 0.0.5
      '@changesets/pre': 1.0.11
      '@changesets/read': 0.5.5
      '@changesets/types': 5.0.0
      '@changesets/write': 0.1.8
      '@manypkg/get-packages': 1.1.3
      '@types/is-ci': 3.0.0
      '@types/semver': 6.2.3
      ansi-colors: 4.1.3
      chalk: 2.4.2
      enquirer: 2.3.6
      external-editor: 3.1.0
      fs-extra: 7.0.1
      human-id: 1.0.2
      is-ci: 3.0.1
      meow: 6.1.1
      outdent: 0.5.0
      p-limit: 2.3.0
      preferred-pm: 3.0.3
      resolve-from: 5.0.0
      semver: 5.7.1
      spawndamnit: 2.0.0
      term-size: 2.2.1
      tty-table: 4.1.6
    dev: true

  /@changesets/config/2.0.0:
    resolution: {integrity: sha512-r5bIFY6CN3K6SQ+HZbjyE3HXrBIopONR47mmX7zUbORlybQXtympq9rVAOzc0Oflbap8QeIexc+hikfZoREXDg==}
    dependencies:
      '@changesets/errors': 0.1.4
      '@changesets/get-dependents-graph': 1.3.2
      '@changesets/logger': 0.0.5
      '@changesets/types': 5.0.0
      '@manypkg/get-packages': 1.1.3
      fs-extra: 7.0.1
      micromatch: 4.0.5
    dev: true

  /@changesets/errors/0.1.4:
    resolution: {integrity: sha512-HAcqPF7snsUJ/QzkWoKfRfXushHTu+K5KZLJWPb34s4eCZShIf8BFO3fwq6KU8+G7L5KdtN2BzQAXOSXEyiY9Q==}
    dependencies:
      extendable-error: 0.1.7
    dev: true

  /@changesets/get-dependents-graph/1.3.2:
    resolution: {integrity: sha512-tsqA6qZRB86SQuApSoDvI8yEWdyIlo/WLI4NUEdhhxLMJ0dapdeT6rUZRgSZzK1X2nv5YwR0MxQBbDAiDibKrg==}
    dependencies:
      '@changesets/types': 5.0.0
      '@manypkg/get-packages': 1.1.3
      chalk: 2.4.2
      fs-extra: 7.0.1
      semver: 5.7.1
    dev: true

  /@changesets/get-github-info/0.5.1:
    resolution: {integrity: sha512-w2yl3AuG+hFuEEmT6j1zDlg7GQLM/J2UxTmk0uJBMdRqHni4zXGe/vUlPfLom5KfX3cRfHc0hzGvloDPjWFNZw==}
    dependencies:
      dataloader: 1.4.0
      node-fetch: 2.6.7
    transitivePeerDependencies:
      - encoding
    dev: true

  /@changesets/get-release-plan/3.0.9:
    resolution: {integrity: sha512-5C1r4DcOjVxcCvPmXpymeyT6mdSTLCNiB2L+5uf19BRkDKndJdIQorH5Fe2XBR2nHUcZQFT+2TXDzCepat969w==}
    dependencies:
      '@babel/runtime': 7.18.6
      '@changesets/assemble-release-plan': 5.1.3
      '@changesets/config': 2.0.0
      '@changesets/pre': 1.0.11
      '@changesets/read': 0.5.5
      '@changesets/types': 5.0.0
      '@manypkg/get-packages': 1.1.3
    dev: true

  /@changesets/get-version-range-type/0.3.2:
    resolution: {integrity: sha512-SVqwYs5pULYjYT4op21F2pVbcrca4qA/bAA3FmFXKMN7Y+HcO8sbZUTx3TAy2VXulP2FACd1aC7f2nTuqSPbqg==}
    dev: true

  /@changesets/git/1.3.2:
    resolution: {integrity: sha512-p5UL+urAg0Nnpt70DLiBe2iSsMcDubTo9fTOD/61krmcJ466MGh71OHwdAwu1xG5+NKzeysdy1joRTg8CXcEXA==}
    dependencies:
      '@babel/runtime': 7.18.6
      '@changesets/errors': 0.1.4
      '@changesets/types': 5.0.0
      '@manypkg/get-packages': 1.1.3
      is-subdir: 1.2.0
      spawndamnit: 2.0.0
    dev: true

  /@changesets/logger/0.0.5:
    resolution: {integrity: sha512-gJyZHomu8nASHpaANzc6bkQMO9gU/ib20lqew1rVx753FOxffnCrJlGIeQVxNWCqM+o6OOleCo/ivL8UAO5iFw==}
    dependencies:
      chalk: 2.4.2
    dev: true

  /@changesets/parse/0.3.13:
    resolution: {integrity: sha512-wh9Ifa0dungY6d2nMz6XxF6FZ/1I7j+mEgPAqrIyKS64nifTh1Ua82qKKMMK05CL7i4wiB2NYc3SfnnCX3RVeA==}
    dependencies:
      '@changesets/types': 5.0.0
      js-yaml: 3.14.1
    dev: true

  /@changesets/pre/1.0.11:
    resolution: {integrity: sha512-CXZnt4SV9waaC9cPLm7818+SxvLKIDHUxaiTXnJYDp1c56xIexx1BNfC1yMuOdzO2a3rAIcZua5Odxr3dwSKfg==}
    dependencies:
      '@babel/runtime': 7.18.6
      '@changesets/errors': 0.1.4
      '@changesets/types': 5.0.0
      '@manypkg/get-packages': 1.1.3
      fs-extra: 7.0.1
    dev: true

  /@changesets/read/0.5.5:
    resolution: {integrity: sha512-bzonrPWc29Tsjvgh+8CqJ0apQOwWim0zheeD4ZK44ApSa/GudnZJTODtA3yNOOuQzeZmL0NUebVoHIurtIkA7w==}
    dependencies:
      '@babel/runtime': 7.18.6
      '@changesets/git': 1.3.2
      '@changesets/logger': 0.0.5
      '@changesets/parse': 0.3.13
      '@changesets/types': 5.0.0
      chalk: 2.4.2
      fs-extra: 7.0.1
      p-filter: 2.1.0
    dev: true

  /@changesets/types/4.1.0:
    resolution: {integrity: sha512-LDQvVDv5Kb50ny2s25Fhm3d9QSZimsoUGBsUioj6MC3qbMUCuC8GPIvk/M6IvXx3lYhAs0lwWUQLb+VIEUCECw==}
    dev: true

  /@changesets/types/5.0.0:
    resolution: {integrity: sha512-IT1kBLSbAgTS4WtpU6P5ko054hq12vk4tgeIFRVE7Vnm4a/wgbNvBalgiKP0MjEXbCkZbItiGQHkCGxYWR55sA==}
    dev: true

  /@changesets/write/0.1.8:
    resolution: {integrity: sha512-oIHeFVMuP6jf0TPnKPpaFpvvAf3JBc+s2pmVChbeEgQTBTALoF51Z9kqxQfG4XONZPHZnqkmy564c7qohhhhTQ==}
    dependencies:
      '@babel/runtime': 7.18.6
      '@changesets/types': 5.0.0
      fs-extra: 7.0.1
      human-id: 1.0.2
      prettier: 1.19.1
    dev: true

  /@cloudflare/kv-asset-handler/0.2.0:
    resolution: {integrity: sha512-MVbXLbTcAotOPUj0pAMhVtJ+3/kFkwJqc5qNOleOZTv6QkZZABDMS21dSrSlVswEHwrpWC03e4fWytjqKvuE2A==}
    dependencies:
      mime: 3.0.0
    dev: true

  /@eslint/eslintrc/1.3.0:
    resolution: {integrity: sha512-UWW0TMTmk2d7hLcWD1/e2g5HDM/HQ3csaLSqXCfqwh4uNDuNqlaKWXmEsL4Cs41Z0KnILNvwbHAah3C2yt06kw==}
    engines: {node: ^12.22.0 || ^14.17.0 || >=16.0.0}
    dependencies:
      ajv: 6.12.6
      debug: 4.3.4
      espree: 9.3.2
      globals: 13.15.0
      ignore: 5.2.0
      import-fresh: 3.3.0
      js-yaml: 4.1.0
      minimatch: 3.1.2
      strip-json-comments: 3.1.1
    transitivePeerDependencies:
      - supports-color
    dev: true

  /@fontsource/fira-mono/4.5.8:
    resolution: {integrity: sha512-sFuSPB/Km8B1fy3CH0NqO5Nb4GmVMzp3XFaw6MwK293xhm3OnB68QJawwTTjLewcrS78wOTAhTUB058qxurJoQ==}
    dev: false

  /@humanwhocodes/config-array/0.9.5:
    resolution: {integrity: sha512-ObyMyWxZiCu/yTisA7uzx81s40xR2fD5Cg/2Kq7G02ajkNubJf6BopgDTmDyc3U7sXpNKM8cYOw7s7Tyr+DnCw==}
    engines: {node: '>=10.10.0'}
    dependencies:
      '@humanwhocodes/object-schema': 1.2.1
      debug: 4.3.4
      minimatch: 3.1.2
    transitivePeerDependencies:
      - supports-color
    dev: true

  /@humanwhocodes/object-schema/1.2.1:
    resolution: {integrity: sha512-ZnQMnLV4e7hDlUvw8H+U8ASL02SS2Gn6+9Ac3wGGLIe7+je2AeAOxPY+izIPJDfFDb7eDjev0Us8MO1iFRN8hA==}
    dev: true

  /@iarna/toml/2.2.5:
    resolution: {integrity: sha512-trnsAYxU3xnS1gPHPyU961coFyLkh4gAD/0zQ5mymY4yOZ+CYvsPqUbOFSw0aDM4y0tV7tiFxL/1XfXPNC6IPg==}
    dev: false

  /@istanbuljs/schema/0.1.3:
    resolution: {integrity: sha512-ZXRY4jNvVgSVQ8DL3LTcakaAtXwTVUxE81hslsyD2AtoXW/wVob10HkOJ1X/pAlcI7D+2YoZKg5do8G/w6RYgA==}
    engines: {node: '>=8'}
    dev: true

  /@jridgewell/resolve-uri/3.0.8:
    resolution: {integrity: sha512-YK5G9LaddzGbcucK4c8h5tWFmMPBvRZ/uyWmN1/SbBdIvqGUdWGkJ5BAaccgs6XbzVLsqbPJrBSFwKv3kT9i7w==}
    engines: {node: '>=6.0.0'}
    dev: true

  /@jridgewell/sourcemap-codec/1.4.14:
    resolution: {integrity: sha512-XPSJHWmi394fuUuzDnGz1wiKqWfo1yXecHQMRf2l6hztTO+nPru658AyDngaBe7isIxEkRsPR3FZh+s7iVa4Uw==}
    dev: true

  /@jridgewell/trace-mapping/0.3.14:
    resolution: {integrity: sha512-bJWEfQ9lPTvm3SneWwRFVLzrh6nhjwqw7TUFFBEMzwvg7t7PCDenf2lDwqo4NQXzdpgBXyFgDWnQA+2vkruksQ==}
    dependencies:
      '@jridgewell/resolve-uri': 3.0.8
      '@jridgewell/sourcemap-codec': 1.4.14
    dev: true

  /@lukeed/csprng/1.0.1:
    resolution: {integrity: sha512-uSvJdwQU5nK+Vdf6zxcWAY2A8r7uqe+gePwLWzJ+fsQehq18pc0I2hJKwypZ2aLM90+Er9u1xn4iLJPZ+xlL4g==}
    engines: {node: '>=8'}
    dev: false

  /@lukeed/uuid/2.0.0:
    resolution: {integrity: sha512-dUz8OmYvlY5A9wXaroHIMSPASpSYRLCqbPvxGSyHguhtTQIy24lC+EGxQlwv71AhRCO55WOtgwhzQLpw27JaJQ==}
    engines: {node: '>=8'}
    dependencies:
      '@lukeed/csprng': 1.0.1
    dev: false

  /@manypkg/find-root/1.1.0:
    resolution: {integrity: sha512-mki5uBvhHzO8kYYix/WRy2WX8S3B5wdVSc9D6KcU5lQNglP2yt58/VfLuAK49glRXChosY8ap2oJ1qgma3GUVA==}
    dependencies:
      '@babel/runtime': 7.18.6
      '@types/node': 12.20.55
      find-up: 4.1.0
      fs-extra: 8.1.0
    dev: true

  /@manypkg/get-packages/1.1.3:
    resolution: {integrity: sha512-fo+QhuU3qE/2TQMQmbVMqaQ6EWbMhi4ABWP+O4AM1NqPBuy0OrApV5LO6BrrgnhtAHS2NH6RrVk9OL181tTi8A==}
    dependencies:
      '@babel/runtime': 7.18.6
      '@changesets/types': 4.1.0
      '@manypkg/find-root': 1.1.0
      fs-extra: 8.1.0
      globby: 11.1.0
      read-yaml-file: 1.1.0
    dev: true

  /@mapbox/node-pre-gyp/1.0.9:
    resolution: {integrity: sha512-aDF3S3rK9Q2gey/WAttUlISduDItz5BU3306M9Eyv6/oS40aMprnopshtlKTykxRNIBEZuRMaZAnbrQ4QtKGyw==}
    hasBin: true
    dependencies:
      detect-libc: 2.0.1
      https-proxy-agent: 5.0.1
      make-dir: 3.1.0
      node-fetch: 2.6.7
      nopt: 5.0.0
      npmlog: 5.0.1
      rimraf: 3.0.2
      semver: 7.3.7
      tar: 6.1.11
    transitivePeerDependencies:
      - encoding
      - supports-color
    dev: false

  /@netlify/functions/1.0.0:
    resolution: {integrity: sha512-7fnJv3vr8uyyyOYPChwoec6MjzsCw1CoRUO2DhQ1BD6bOyJRlD4DUaOOGlMILB2LCT8P24p5LexEGx8AJb7xdA==}
    engines: {node: '>=8.3.0'}
    dependencies:
      is-promise: 4.0.0
    dev: true

  /@nodelib/fs.scandir/2.1.5:
    resolution: {integrity: sha512-vq24Bq3ym5HEQm2NKCr3yXDwjc7vTsEThRDnkp2DK9p1uqLR+DHurm/NOTo0KG7HYHU7eppKZj3MyqYuMBf62g==}
    engines: {node: '>= 8'}
    dependencies:
      '@nodelib/fs.stat': 2.0.5
      run-parallel: 1.2.0
    dev: true

  /@nodelib/fs.stat/2.0.5:
    resolution: {integrity: sha512-RkhPPp2zrqDAQA/2jNhnztcPAlv64XdhIp7a7454A5ovI7Bukxgt7MX7udwAu3zg1DcpPU0rz3VV1SeaqvY4+A==}
    engines: {node: '>= 8'}
    dev: true

  /@nodelib/fs.walk/1.2.8:
    resolution: {integrity: sha512-oGB+UxlgWcgQkgwo8GcEGwemoTFt3FIO9ababBmaGwXIoBKZ+GTy0pP185beGg7Llih/NSHSV2XAs1lnznocSg==}
    engines: {node: '>= 8'}
    dependencies:
      '@nodelib/fs.scandir': 2.1.5
      fastq: 1.13.0
    dev: true

  /@playwright/test/1.23.1:
    resolution: {integrity: sha512-dKplLPSYPZgnsBk1xxOophhpx3ZVg8DveoNJgLPe096lDCfmaIIreLsYF+4hqzy3PG61IP+aEnG5VAOjC3bhbA==}
    engines: {node: '>=14'}
    hasBin: true
    dependencies:
      '@types/node': 16.11.42
      playwright-core: 1.23.1
    dev: true

  /@polka/url/1.0.0-next.21:
    resolution: {integrity: sha512-a5Sab1C4/icpTZVzZc5Ghpz88yQtGOyNqYXcZgOssB2uuAr+wF/MvN6bgtW32q7HHrvBki+BsZ0OuNv6EV3K9g==}
    dev: true

  /@rollup/plugin-commonjs/22.0.1_rollup@2.75.7:
    resolution: {integrity: sha512-dGfEZvdjDHObBiP5IvwTKMVeq/tBZGMBHZFMdIV1ClMM/YoWS34xrHFGfag9SN2ZtMgNZRFruqvxZQEa70O6nQ==}
    engines: {node: '>= 12.0.0'}
    peerDependencies:
      rollup: ^2.68.0
    dependencies:
      '@rollup/pluginutils': 3.1.0_rollup@2.75.7
      commondir: 1.0.1
      estree-walker: 2.0.2
      glob: 7.2.3
      is-reference: 1.2.1
      magic-string: 0.25.9
      resolve: 1.22.0
      rollup: 2.75.7
    dev: true

  /@rollup/plugin-json/4.1.0_rollup@2.75.7:
    resolution: {integrity: sha512-yfLbTdNS6amI/2OpmbiBoW12vngr5NW2jCJVZSBEz+H5KfUJZ2M7sDjk0U6GOOdCWFVScShte29o9NezJ53TPw==}
    peerDependencies:
      rollup: ^1.20.0 || ^2.0.0
    dependencies:
      '@rollup/pluginutils': 3.1.0_rollup@2.75.7
      rollup: 2.75.7
    dev: true

  /@rollup/plugin-node-resolve/13.3.0_rollup@2.75.7:
    resolution: {integrity: sha512-Lus8rbUo1eEcnS4yTFKLZrVumLPY+YayBdWXgFSHYhTT2iJbMhoaaBL3xl5NCdeRytErGr8tZ0L71BMRmnlwSw==}
    engines: {node: '>= 10.0.0'}
    peerDependencies:
      rollup: ^2.42.0
    dependencies:
      '@rollup/pluginutils': 3.1.0_rollup@2.75.7
      '@types/resolve': 1.17.1
      deepmerge: 4.2.2
      is-builtin-module: 3.1.0
      is-module: 1.0.0
      resolve: 1.22.0
      rollup: 2.75.7
    dev: true

  /@rollup/plugin-replace/4.0.0_rollup@2.75.7:
    resolution: {integrity: sha512-+rumQFiaNac9y64OHtkHGmdjm7us9bo1PlbgQfdihQtuNxzjpaB064HbRnewUOggLQxVCCyINfStkgmBeQpv1g==}
    peerDependencies:
      rollup: ^1.20.0 || ^2.0.0
    dependencies:
      '@rollup/pluginutils': 3.1.0_rollup@2.75.7
      magic-string: 0.25.9
      rollup: 2.75.7
    dev: true

  /@rollup/pluginutils/3.1.0_rollup@2.75.7:
    resolution: {integrity: sha512-GksZ6pr6TpIjHm8h9lSQ8pi8BE9VeubNT0OMJ3B5uZJ8pz73NPiqOtCog/x2/QzM1ENChPKxMDhiQuRHsqc+lg==}
    engines: {node: '>= 8.0.0'}
    peerDependencies:
      rollup: ^1.20.0||^2.0.0
    dependencies:
      '@types/estree': 0.0.39
      estree-walker: 1.0.1
      picomatch: 2.3.1
      rollup: 2.75.7
    dev: true

  /@rollup/pluginutils/4.2.1:
    resolution: {integrity: sha512-iKnFXr7NkdZAIHiIWE+BX5ULi/ucVFYWD6TbAV+rZctiRTY2PL6tsIKhoIOaoskiWAkgu+VsbXgUVDNLHf+InQ==}
    engines: {node: '>= 8.0.0'}
    dependencies:
      estree-walker: 2.0.2
      picomatch: 2.3.1

  /@sveltejs/site-kit/2.1.0:
    resolution: {integrity: sha512-nJddyYdBHXmiyhIAq0DQZpEjJ0B2Up4NCg08gVZuUxuOsshjUK8wZ5kuszP3Tl/q176MxFbceJo2Me4fj9bu9w==}
    dependencies:
      golden-fleece: 1.0.9
    dev: true

  /@sveltejs/vite-plugin-svelte/1.0.0-next.49_idr4abnuwkbmfg34mg7orqkeei:
    resolution: {integrity: sha512-AKh0Ka8EDgidnxWUs8Hh2iZLZovkETkefO99XxZ4sW4WGJ7VFeBx5kH/NIIGlaNHLcrIvK3CK0HkZwC3Cici0A==}
    engines: {node: ^14.13.1 || >= 16}
    peerDependencies:
      diff-match-patch: ^1.0.5
      svelte: ^3.44.0
      vite: ^2.9.0
    peerDependenciesMeta:
      diff-match-patch:
        optional: true
    dependencies:
      '@rollup/pluginutils': 4.2.1
      debug: 4.3.4
      deepmerge: 4.2.2
      kleur: 4.1.5
      magic-string: 0.26.2
      svelte: 3.48.0
      svelte-hmr: 0.14.12_svelte@3.48.0
      vite: 3.0.0-beta.6
    transitivePeerDependencies:
      - supports-color
    dev: false

  /@svitejs/changesets-changelog-github-compact/0.1.1:
    resolution: {integrity: sha512-eBi211CfmKtkxB6tINicaDPBMbolswPbaAy7kCx+uUFL/LxztLm9cB+7jP54TgCrv+mMz8vSJWIs/baH63PjsA==}
    engines: {node: ^12.20 || ^14.13.1 || >= 16}
    dependencies:
      '@changesets/get-github-info': 0.5.1
      dotenv: 16.0.1
    transitivePeerDependencies:
      - encoding
    dev: true

  /@types/body-parser/1.19.2:
    resolution: {integrity: sha512-ALYone6pm6QmwZoAgeyNksccT9Q4AWZQ6PvfwR37GT6r6FWUPguq6sUmNGSMV2Wr761oQoBxwGGa6DR5o1DC9g==}
    dependencies:
      '@types/connect': 3.4.35
      '@types/node': 16.11.42
    dev: true

  /@types/compression/1.7.2:
    resolution: {integrity: sha512-lwEL4M/uAGWngWFLSG87ZDr2kLrbuR8p7X+QZB1OQlT+qkHsCPDVFnHPyXf4Vyl4yDDorNY+mAhosxkCvppatg==}
    dependencies:
      '@types/express': 4.17.13
    dev: true

  /@types/connect/3.4.35:
    resolution: {integrity: sha512-cdeYyv4KWoEgpBISTxWvqYsVy444DOqehiF3fM3ne10AmJ62RSyNkUnxMJXHQWRQQX2eR94m5y1IZyDwBjV9FQ==}
    dependencies:
      '@types/node': 16.11.42
    dev: true

  /@types/cookie/0.5.1:
    resolution: {integrity: sha512-COUnqfB2+ckwXXSFInsFdOAWQzCCx+a5hq2ruyj+Vjund94RJQd4LG2u9hnvJrTgunKAaax7ancBYlDrNYxA0g==}
    dev: true

  /@types/estree/0.0.39:
    resolution: {integrity: sha512-EYNwp3bU+98cpU4lAWYYL7Zz+2gryWH1qbdDTidVd6hkiR6weksdbMadyXKXNPEkQFhXM+hVO9ZygomHXp+AIw==}
    dev: true

  /@types/estree/0.0.52:
    resolution: {integrity: sha512-BZWrtCU0bMVAIliIV+HJO1f1PR41M7NKjfxrFJwwhKI1KwhwOxYw1SXg9ao+CIMt774nFuGiG6eU+udtbEI9oQ==}
    dev: true

  /@types/express-serve-static-core/4.17.29:
    resolution: {integrity: sha512-uMd++6dMKS32EOuw1Uli3e3BPgdLIXmezcfHv7N4c1s3gkhikBplORPpMq3fuWkxncZN1reb16d5n8yhQ80x7Q==}
    dependencies:
      '@types/node': 16.11.42
      '@types/qs': 6.9.7
      '@types/range-parser': 1.2.4
    dev: true

  /@types/express/4.17.13:
    resolution: {integrity: sha512-6bSZTPaTIACxn48l50SR+axgrqm6qXFIxrdAKaG6PaJk3+zuUr35hBlgT7vOmJcum+OEaIBLtHV/qloEAFITeA==}
    dependencies:
      '@types/body-parser': 1.19.2
      '@types/express-serve-static-core': 4.17.29
      '@types/qs': 6.9.7
      '@types/serve-static': 1.13.10
    dev: true

  /@types/gitignore-parser/0.0.0:
    resolution: {integrity: sha512-qxOKILdhl4e639fWdkMySS4tBkRYHkrU2ZNScsMu84EPicliFRr+gAXCLPrs7kTFWdDpgAIlxtUr+YCRtVjsKw==}
    dev: true

  /@types/is-ci/3.0.0:
    resolution: {integrity: sha512-Q0Op0hdWbYd1iahB+IFNQcWXFq4O0Q5MwQP7uN0souuQ4rPg1vEYcnIOfr1gY+M+6rc8FGoRaBO1mOOvL29sEQ==}
    dependencies:
      ci-info: 3.3.2
    dev: true

  /@types/istanbul-lib-coverage/2.0.4:
    resolution: {integrity: sha512-z/QT1XN4K4KYuslS23k62yDIDLwLFkzxOuMplDtObz0+y7VqJCaO2o+SPwHCvLFZh7xazvvoor2tA/hPz9ee7g==}
    dev: true

  /@types/json-schema/7.0.11:
    resolution: {integrity: sha512-wOuvG1SN4Us4rez+tylwwwCV1psiNVOkJeM3AUWUNWg/jDQY2+HE/444y5gc+jBmRqASOm2Oeh5c1axHobwRKQ==}
    dev: true

  /@types/json5/0.0.29:
    resolution: {integrity: sha512-dRLjCWHYg4oaA77cxO64oO+7JwCwnIzkZPdrrC71jQmQtlhM556pwKo5bUzqvZndkVbeFLIIi+9TC40JNF5hNQ==}
    dev: true

  /@types/marked/4.0.3:
    resolution: {integrity: sha512-HnMWQkLJEf/PnxZIfbm0yGJRRZYYMhb++O9M36UCTA9z53uPvVoSlAwJr3XOpDEryb7Hwl1qAx/MV6YIW1RXxg==}
    dev: true

  /@types/mime/1.3.2:
    resolution: {integrity: sha512-YATxVxgRqNH6nHEIsvg6k2Boc1JHI9ZbH5iWFFv/MTkchz3b1ieGDa5T0a9RznNdI0KhVbdbWSN+KWWrQZRxTw==}
    dev: true

  /@types/mime/2.0.3:
    resolution: {integrity: sha512-Jus9s4CDbqwocc5pOAnh8ShfrnMcPHuJYzVcSUU7lrh8Ni5HuIqX3oilL86p3dlTrk0LzHRCgA/GQ7uNCw6l2Q==}
    dev: true

  /@types/minimist/1.2.2:
    resolution: {integrity: sha512-jhuKLIRrhvCPLqwPcx6INqmKeiA5EWrsCOPhrlFSrbrmU4ZMPjj5Ul/oLCMDO98XRUIwVm78xICz4EPCektzeQ==}
    dev: true

  /@types/mri/1.1.1:
    resolution: {integrity: sha512-nJOuiTlsvmClSr3+a/trTSx4DTuY/VURsWGKSf/eeavh0LRMqdsK60ti0TlwM5iHiGOK3/Ibkxsbr7i9rzGreA==}
    dev: true

  /@types/node/12.20.55:
    resolution: {integrity: sha512-J8xLz7q2OFulZ2cyGTLE1TbbZcjpno7FaN6zdJNrgAdrJ+DZzh/uFR6YrTb4C+nXakvud8Q4+rbhoIWlYQbUFQ==}
    dev: true

  /@types/node/16.11.42:
    resolution: {integrity: sha512-iwLrPOopPy6V3E+1yHTpJea3bdsNso0b0utLOJJwaa/PLzqBt3GZl3stMcakc/gr89SfcNk2ki3z7Gvue9hYGQ==}
    dev: true

  /@types/node/18.0.0:
    resolution: {integrity: sha512-cHlGmko4gWLVI27cGJntjs/Sj8th9aYwplmZFwmmgYQQvL5NUsgVJG7OddLvNfLqYS31KFN0s3qlaD9qCaxACA==}
    dev: true

  /@types/normalize-package-data/2.4.1:
    resolution: {integrity: sha512-Gj7cI7z+98M282Tqmp2K5EIsoouUEzbBJhQQzDE3jSIRk6r9gsz0oUokqIUR4u1R3dMHo0pDHM7sNOHyhulypw==}
    dev: true

  /@types/prettier/2.6.3:
    resolution: {integrity: sha512-ymZk3LEC/fsut+/Q5qejp6R9O1rMxz3XaRHDV6kX8MrGAhOSPqVARbDi+EZvInBpw+BnCX3TD240byVkOfQsHg==}
    dev: true

  /@types/prompts/2.0.14:
    resolution: {integrity: sha512-HZBd99fKxRWpYCErtm2/yxUZv6/PBI9J7N4TNFffl5JbrYMHBwF25DjQGTW3b3jmXq+9P6/8fCIb2ee57BFfYA==}
    dependencies:
      '@types/node': 18.0.0
    dev: true

  /@types/pug/2.0.6:
    resolution: {integrity: sha512-SnHmG9wN1UVmagJOnyo/qkk0Z7gejYxOYYmaAwr5u2yFYfsupN3sg10kyzN8Hep/2zbHxCnsumxOoRIRMBwKCg==}
    dev: true

  /@types/qs/6.9.7:
    resolution: {integrity: sha512-FGa1F62FT09qcrueBA6qYTrJPVDzah9a+493+o2PCXsesWHIn27G98TsSMs3WPNbZIEj4+VJf6saSFpvD+3Zsw==}
    dev: true

  /@types/range-parser/1.2.4:
    resolution: {integrity: sha512-EEhsLsD6UsDM1yFhAvy0Cjr6VwmpMWqFBCb9w07wVugF7w9nfajxLuVmngTIpgS6svCnm6Vaw+MZhoDCKnOfsw==}
    dev: true

  /@types/resolve/1.17.1:
    resolution: {integrity: sha512-yy7HuzQhj0dhGpD8RLXSZWEkLsV9ibvxvi6EiJ3bkqLAO1RGo0WbkWQiwpRlSFymTJRz0d3k5LM3kkx8ArDbLw==}
    dependencies:
      '@types/node': 16.11.42
    dev: true

  /@types/sade/1.7.4:
    resolution: {integrity: sha512-6ys13kmtlY0aIOz4KtMdeBD9BHs6vSE3aRcj4vAZqXjypT2el8WZt6799CMjElVgh1cbOH/t3vrpQ4IpwytcPA==}
    dependencies:
      '@types/mri': 1.1.1
    dev: true

  /@types/sass/1.43.1:
    resolution: {integrity: sha512-BPdoIt1lfJ6B7rw35ncdwBZrAssjcwzI5LByIrYs+tpXlj/CAkuVdRsgZDdP4lq5EjyWzwxZCqAoFyHKFwp32g==}
    dependencies:
      '@types/node': 16.11.42
    dev: true

  /@types/semver/6.2.3:
    resolution: {integrity: sha512-KQf+QAMWKMrtBMsB8/24w53tEsxllMj6TuA80TT/5igJalLI/zm0L3oXRbIAl4Ohfc85gyHX/jhMwsVkmhLU4A==}
    dev: true

  /@types/serve-static/1.13.10:
    resolution: {integrity: sha512-nCkHGI4w7ZgAdNkrEu0bv+4xNV/XDqW+DydknebMOQwkpDGx8G+HTlj7R7ABI8i8nKxVw0wtKPi1D+lPOkh4YQ==}
    dependencies:
      '@types/mime': 1.3.2
      '@types/node': 16.11.42
    dev: true

  /@types/set-cookie-parser/2.4.2:
    resolution: {integrity: sha512-fBZgytwhYAUkj/jC/FAV4RQ5EerRup1YQsXQCh8rZfiHkc4UahC192oH0smGwsXol3cL3A5oETuAHeQHmhXM4w==}
    dependencies:
      '@types/node': 16.11.42
    dev: true

  /@types/ws/8.5.3:
    resolution: {integrity: sha512-6YOoWjruKj1uLf3INHH7D3qTXwFfEsg1kf3c0uDdSBJwfa/llkwIjrAGV7j7mVgGNbzTQ3HiHKKDXl6bJPD97w==}
    dependencies:
      '@types/node': 16.11.42
    dev: true

  /@typescript-eslint/eslint-plugin/5.30.3_uhfrv6c56y4b7yuzllo3ym4bou:
    resolution: {integrity: sha512-QEgE1uahnDbWEkZlidq7uKB630ny1NN8KbLPmznX+8hYsYpoV1/quG1Nzvs141FVuumuS7O0EpqYw3RB4AVzRg==}
    engines: {node: ^12.22.0 || ^14.17.0 || >=16.0.0}
    peerDependencies:
      '@typescript-eslint/parser': ^5.0.0
      eslint: ^6.0.0 || ^7.0.0 || ^8.0.0
      typescript: '*'
    peerDependenciesMeta:
      typescript:
        optional: true
    dependencies:
      '@typescript-eslint/parser': 5.30.3_b5e7v2qnwxfo6hmiq56u52mz3e
      '@typescript-eslint/scope-manager': 5.30.3
      '@typescript-eslint/type-utils': 5.30.3_b5e7v2qnwxfo6hmiq56u52mz3e
      '@typescript-eslint/utils': 5.30.3_b5e7v2qnwxfo6hmiq56u52mz3e
      debug: 4.3.4
      eslint: 8.18.0
      functional-red-black-tree: 1.0.1
      ignore: 5.2.0
      regexpp: 3.2.0
      semver: 7.3.7
      tsutils: 3.21.0_typescript@4.7.4
      typescript: 4.7.4
    transitivePeerDependencies:
      - supports-color
    dev: true

  /@typescript-eslint/parser/5.30.3_b5e7v2qnwxfo6hmiq56u52mz3e:
    resolution: {integrity: sha512-ddwGEPC3E49DduAUC8UThQafHRE5uc1NE8jdOgl+w8/NrYF50MJQNeD3u4JZrqAXdY9rJz0CdQ9HpNME20CzkA==}
    engines: {node: ^12.22.0 || ^14.17.0 || >=16.0.0}
    peerDependencies:
      eslint: ^6.0.0 || ^7.0.0 || ^8.0.0
      typescript: '*'
    peerDependenciesMeta:
      typescript:
        optional: true
    dependencies:
      '@typescript-eslint/scope-manager': 5.30.3
      '@typescript-eslint/types': 5.30.3
      '@typescript-eslint/typescript-estree': 5.30.3_typescript@4.7.4
      debug: 4.3.4
      eslint: 8.18.0
      typescript: 4.7.4
    transitivePeerDependencies:
      - supports-color
    dev: true

  /@typescript-eslint/scope-manager/5.30.3:
    resolution: {integrity: sha512-yVJIIUXeo/vv6Alj6lKBvsqnRs5hcxUpN3Dg3aD9Zv6r7p6Nn106jJcr5rnpRHAReEb/aMI2RWrt3JmL17eCVA==}
    engines: {node: ^12.22.0 || ^14.17.0 || >=16.0.0}
    dependencies:
      '@typescript-eslint/types': 5.30.3
      '@typescript-eslint/visitor-keys': 5.30.3
    dev: true

  /@typescript-eslint/type-utils/5.30.3_b5e7v2qnwxfo6hmiq56u52mz3e:
    resolution: {integrity: sha512-IIzakE7OXOqdwPaXhRiPnaZ8OuJJYBLufOffd9fqzkI4IMFIYq8KC7bghdnF7QUJTirURRErQFrJ/w5UpwIqaw==}
    engines: {node: ^12.22.0 || ^14.17.0 || >=16.0.0}
    peerDependencies:
      eslint: '*'
      typescript: '*'
    peerDependenciesMeta:
      typescript:
        optional: true
    dependencies:
      '@typescript-eslint/utils': 5.30.3_b5e7v2qnwxfo6hmiq56u52mz3e
      debug: 4.3.4
      eslint: 8.18.0
      tsutils: 3.21.0_typescript@4.7.4
      typescript: 4.7.4
    transitivePeerDependencies:
      - supports-color
    dev: true

  /@typescript-eslint/types/5.30.3:
    resolution: {integrity: sha512-vshU3pjSTgBPNgfd55JLYngHkXuwQP68fxYFUAg1Uq+JrR3xG/XjvL9Dmv28CpOERtqwkaR4QQ3mD0NLZcE2Xw==}
    engines: {node: ^12.22.0 || ^14.17.0 || >=16.0.0}
    dev: true

  /@typescript-eslint/typescript-estree/5.30.3_typescript@4.7.4:
    resolution: {integrity: sha512-jqVh5N9AJx6+7yRgoA+ZelAFrHezgI9pzI9giv7s84DDOmtpFwTgURcpICDHyz9x6vAeOu91iACZ4dBTVfzIyA==}
    engines: {node: ^12.22.0 || ^14.17.0 || >=16.0.0}
    peerDependencies:
      typescript: '*'
    peerDependenciesMeta:
      typescript:
        optional: true
    dependencies:
      '@typescript-eslint/types': 5.30.3
      '@typescript-eslint/visitor-keys': 5.30.3
      debug: 4.3.4
      globby: 11.1.0
      is-glob: 4.0.3
      semver: 7.3.7
      tsutils: 3.21.0_typescript@4.7.4
      typescript: 4.7.4
    transitivePeerDependencies:
      - supports-color
    dev: true

  /@typescript-eslint/utils/5.30.3_b5e7v2qnwxfo6hmiq56u52mz3e:
    resolution: {integrity: sha512-OEaBXGxxdIy35H+jyXfYAMQ66KMJczK9hEhL3gR6IRbWe5PyK+bPDC9zbQNVII6rNFTfF/Mse0z21NlEU+vOMw==}
    engines: {node: ^12.22.0 || ^14.17.0 || >=16.0.0}
    peerDependencies:
      eslint: ^6.0.0 || ^7.0.0 || ^8.0.0
    dependencies:
      '@types/json-schema': 7.0.11
      '@typescript-eslint/scope-manager': 5.30.3
      '@typescript-eslint/types': 5.30.3
      '@typescript-eslint/typescript-estree': 5.30.3_typescript@4.7.4
      eslint: 8.18.0
      eslint-scope: 5.1.1
      eslint-utils: 3.0.0_eslint@8.18.0
    transitivePeerDependencies:
      - supports-color
      - typescript
    dev: true

  /@typescript-eslint/visitor-keys/5.30.3:
    resolution: {integrity: sha512-ep2xtHOhnSRt6fDP9DSSxrA/FqZhdMF7/Y9fYsxrKss2uWJMbzJyBJ/We1fKc786BJ10pHwrzUlhvpz8i7XzBg==}
    engines: {node: ^12.22.0 || ^14.17.0 || >=16.0.0}
    dependencies:
      '@typescript-eslint/types': 5.30.3
      eslint-visitor-keys: 3.3.0
    dev: true

  /@typescript/twoslash/3.1.0:
    resolution: {integrity: sha512-kTwMUQ8xtAZaC4wb2XuLkPqFVBj2dNBueMQ89NWEuw87k2nLBbuafeG5cob/QEr6YduxIdTVUjix0MtC7mPlmg==}
    dependencies:
      '@typescript/vfs': 1.3.5
      debug: 4.3.4
      lz-string: 1.4.4
    transitivePeerDependencies:
      - supports-color
    dev: true

  /@typescript/vfs/1.3.4:
    resolution: {integrity: sha512-RbyJiaAGQPIcAGWFa3jAXSuAexU4BFiDRF1g3hy7LmRqfNpYlTQWGXjcrOaVZjJ8YkkpuwG0FcsYvtWQpd9igQ==}
    dependencies:
      debug: 4.3.4
    transitivePeerDependencies:
      - supports-color
    dev: true

  /@typescript/vfs/1.3.5:
    resolution: {integrity: sha512-pI8Saqjupf9MfLw7w2+og+fmb0fZS0J6vsKXXrp4/PDXEFvntgzXmChCXC/KefZZS0YGS6AT8e0hGAJcTsdJlg==}
    dependencies:
      debug: 4.3.4
    transitivePeerDependencies:
      - supports-color
    dev: true

  /@vercel/nft/0.20.1:
    resolution: {integrity: sha512-hSLcr64KHOkcNiTAlv154K4p4faEFBwYIi2eIgu1QCDhB1qyQYvFuEhtw3eaapNjA4/7x/2jcclfCAjILua/ag==}
    hasBin: true
    dependencies:
      '@mapbox/node-pre-gyp': 1.0.9
      acorn: 8.7.1
      bindings: 1.5.0
      estree-walker: 2.0.2
      glob: 7.2.3
      graceful-fs: 4.2.10
      micromatch: 4.0.5
      node-gyp-build: 4.5.0
      resolve-from: 5.0.0
      rollup-pluginutils: 2.8.2
    transitivePeerDependencies:
      - encoding
      - supports-color
    dev: false

  /abbrev/1.1.1:
    resolution: {integrity: sha512-nne9/IiQ/hzIhY6pdDnbBtz7DjPTKrY00P/zvPSm5pOFkl6xuGrGnXn/VtTNNfNtAfZ9/1RtehkszU9qcTii0Q==}
    dev: false

  /accepts/1.3.8:
    resolution: {integrity: sha512-PYAthTa2m2VKxuvSD3DPC/Gy+U+sOA1LAuT8mkmRuvw+NACSaeXEQ+NHcVF7rONl6qcaxV3Uuemwawk+7+SJLw==}
    engines: {node: '>= 0.6'}
    dependencies:
      mime-types: 2.1.35
      negotiator: 0.6.3
    dev: true

  /acorn-jsx/5.3.2_acorn@8.7.1:
    resolution: {integrity: sha512-rq9s+JNhf0IChjtDXxllJ7g41oZk5SlXtp0LHwyA5cejwn7vKmKp4pPri6YEePv2PU65sAsegbXtIinmDFDXgQ==}
    peerDependencies:
      acorn: ^6.0.0 || ^7.0.0 || ^8.0.0
    dependencies:
      acorn: 8.7.1
    dev: true

  /acorn/8.7.1:
    resolution: {integrity: sha512-Xx54uLJQZ19lKygFXOWsscKUbsBZW0CPykPhVQdhIeIwrbPmJzqeASDInc8nKBnp/JT6igTs82qPXz069H8I/A==}
    engines: {node: '>=0.4.0'}
    hasBin: true

  /agent-base/6.0.2:
    resolution: {integrity: sha512-RZNwNclF7+MS/8bDg70amg32dyeZGZxiDuQmZxKLAlQjr3jGyLx+4Kkk58UO7D2QdgFIQCovuSuZESne6RG6XQ==}
    engines: {node: '>= 6.0.0'}
    dependencies:
      debug: 4.3.4
    transitivePeerDependencies:
      - supports-color
    dev: false

  /ajv/6.12.6:
    resolution: {integrity: sha512-j3fVLgvTo527anyYyJOGTYJbG+vnnQYvE0m5mmkc1TK+nxAppkCLMIL0aZ4dblVCNoGShhm+kzE4ZUykBoMg4g==}
    dependencies:
      fast-deep-equal: 3.1.3
      fast-json-stable-stringify: 2.1.0
      json-schema-traverse: 0.4.1
      uri-js: 4.4.1
    dev: true

  /ansi-colors/4.1.3:
    resolution: {integrity: sha512-/6w/C21Pm1A7aZitlI5Ni/2J6FFQN8i1Cvz3kHABAAbw93v/NlvKdVOqz7CCWz/3iv/JplRSEEZ83XION15ovw==}
    engines: {node: '>=6'}
    dev: true

  /ansi-regex/2.1.1:
    resolution: {integrity: sha512-TIGnTpdo+E3+pCyAluZvtED5p5wCqLdezCyhPZzKPcxvFplEt4i+W7OONCKgeZFT3+y5NZZfOOS/Bdcanm1MYA==}
    engines: {node: '>=0.10.0'}
    dev: true

  /ansi-regex/3.0.1:
    resolution: {integrity: sha512-+O9Jct8wf++lXxxFc4hc8LsjaSq0HFzzL7cVsw8pRDIPdjKD2mT4ytDZlLuSBZ4cLKZFXIrMGO7DbQCtMJJMKw==}
    engines: {node: '>=4'}
    dev: true

  /ansi-regex/5.0.1:
    resolution: {integrity: sha512-quJQXlTSUGL2LH9SUXo8VwsY4soanhgo6LNSm84E1LBcE8s3O0wpdiRzyR9z/ZZJMlMWv37qOOb9pdJlMUEKFQ==}
    engines: {node: '>=8'}

  /ansi-styles/3.2.1:
    resolution: {integrity: sha512-VT0ZI6kZRdTh8YyJw3SMbYm/u+NqfsAxEpWO0Pf9sq8/e94WxxOpPKx9FR1FlyCtOVDNOQ+8ntlqFxiRc+r5qA==}
    engines: {node: '>=4'}
    dependencies:
      color-convert: 1.9.3
    dev: true

  /ansi-styles/4.3.0:
    resolution: {integrity: sha512-zbB9rCJAT1rbjiVDb2hqKFHNYLxgtk8NURxZ3IZwD3F6NtxbXZQCnnSi1Lkx+IDohdPlFp222wVALIheZJQSEg==}
    engines: {node: '>=8'}
    dependencies:
      color-convert: 2.0.1
    dev: true

  /any-promise/1.3.0:
    resolution: {integrity: sha512-7UvmKalWRt1wgjL1RrGxoSJW/0QZFIegpeGvZG9kjp8vrRu55XTHbwnqq2GpXm9uLbcuhxm3IqX9OB4MZR1b2A==}
    dev: true

  /anymatch/3.1.2:
    resolution: {integrity: sha512-P43ePfOAIupkguHUycrc4qJ9kz8ZiuOUijaETwX7THt0Y/GNK7v0aa8rY816xWjZ7rJdA5XdMcpVFTKMq+RvWg==}
    engines: {node: '>= 8'}
    dependencies:
      normalize-path: 3.0.0
      picomatch: 2.3.1

  /aproba/2.0.0:
    resolution: {integrity: sha512-lYe4Gx7QT+MKGbDsA+Z+he/Wtef0BiwDOlK/XkBrdfsh9J/jPPXbX0tE9x9cl27Tmu5gg3QUbUrQYa/y+KOHPQ==}
    dev: false

  /are-we-there-yet/2.0.0:
    resolution: {integrity: sha512-Ci/qENmwHnsYo9xKIcUJN5LeDKdJ6R1Z1j9V/J5wyq8nh/mYPEpIKJbBZXtZjG04HiK7zV/p6Vs9952MrMeUIw==}
    engines: {node: '>=10'}
    dependencies:
      delegates: 1.0.0
      readable-stream: 3.6.0
    dev: false

  /argparse/1.0.10:
    resolution: {integrity: sha512-o5Roy6tNG4SL/FOkCAN6RzjiakZS25RLYFrcMttJqbdd8BWrnA+fGz57iN5Pb06pvBGvl5gQ0B48dJlslXvoTg==}
    dependencies:
      sprintf-js: 1.0.3
    dev: true

  /argparse/2.0.1:
    resolution: {integrity: sha512-8+9WqebbFzpX9OR+Wa6O29asIogeRMzcGtAINdpMHHyAg10f05aSFVBbcEqGf/PXw1EjAZ+q2/bEBg3DvurK3Q==}
    dev: true

  /array-includes/3.1.5:
    resolution: {integrity: sha512-iSDYZMMyTPkiFasVqfuAQnWAYcvO/SeBSCGKePoEthjp4LEMTe4uLc7b025o4jAZpHhihh8xPo99TNWUWWkGDQ==}
    engines: {node: '>= 0.4'}
    dependencies:
      call-bind: 1.0.2
      define-properties: 1.1.4
      es-abstract: 1.20.1
      get-intrinsic: 1.1.2
      is-string: 1.0.7
    dev: true

  /array-union/2.1.0:
    resolution: {integrity: sha512-HGyxoOTYUyCM6stUe6EJgnd4EoewAI7zMdfqO+kGjnlZmBDz/cR5pf8r/cR4Wq60sL/p0IkcjUEEPwS3GFrIyw==}
    engines: {node: '>=8'}
    dev: true

  /array.prototype.flat/1.3.0:
    resolution: {integrity: sha512-12IUEkHsAhA4DY5s0FPgNXIdc8VRSqD9Zp78a5au9abH/SOBrsp082JOWFNTjkMozh8mqcdiKuaLGhPeYztxSw==}
    engines: {node: '>= 0.4'}
    dependencies:
      call-bind: 1.0.2
      define-properties: 1.1.4
      es-abstract: 1.20.1
      es-shim-unscopables: 1.0.0
    dev: true

  /arrify/1.0.1:
    resolution: {integrity: sha512-3CYzex9M9FGQjCGMGyi6/31c8GJbgb0qGyrx5HWxPd0aCwh4cB2YjMb2Xf9UuoogrMrlO9cTqnB5rI5GHZTcUA==}
    engines: {node: '>=0.10.0'}
    dev: true

  /atob/2.1.2:
    resolution: {integrity: sha512-Wm6ukoaOGJi/73p/cl2GvLjTI5JM1k/O14isD73YML8StrH/7/lRFgmg8nICZgD3bZZvjwCGxtMOD3wWNAu8cg==}
    engines: {node: '>= 4.5.0'}
    hasBin: true
    dev: true

  /balanced-match/1.0.2:
    resolution: {integrity: sha512-3oSeUO0TMV67hN1AmbXsK4yaqU7tjiHlbxRDZOpH0KW9+CeX4bRAaX0Anxt0tx2MrpRpWwQaPwIlISEJhYU5Pw==}

  /base64-js/1.5.1:
    resolution: {integrity: sha512-AKpaYlHn8t4SVbOHCy+b5+KKgvR4vrsD8vbvrbiQJps7fKDTkjkDry6ji0rUJjC0kzbNePLwzxq8iypo41qeWA==}
    dev: true

  /better-path-resolve/1.0.0:
    resolution: {integrity: sha512-pbnl5XzGBdrFU/wT4jqmJVPn2B6UHPBOhzMQkY/SPUPB6QtUXtmBHBIwCbXJol93mOpGMnQyP/+BB19q04xj7g==}
    engines: {node: '>=4'}
    dependencies:
      is-windows: 1.0.2
    dev: true

  /binary-extensions/2.2.0:
    resolution: {integrity: sha512-jDctJ/IVQbZoJykoeHbhXpOlNBqGNcwXJKJog42E5HDPUwQTSdjCHdihjj0DlnheQ7blbT6dHOafNAiS8ooQKA==}
    engines: {node: '>=8'}

  /bindings/1.5.0:
    resolution: {integrity: sha512-p2q/t/mhvuOj/UeLlV6566GD/guowlr0hHxClI0W9m7MWYkL1F0hLo+0Aexs9HSPCtR1SXQ0TD3MMKrXZajbiQ==}
    dependencies:
      file-uri-to-path: 1.0.0
    dev: false

  /bl/4.1.0:
    resolution: {integrity: sha512-1W07cM9gS6DcLperZfFSj+bWLtaPGSOHWhPiGzXmvVJbRLdG82sH/Kn8EtW1VqWVA54AKf2h5k5BbnIbwF3h6w==}
    dependencies:
      buffer: 5.7.1
      inherits: 2.0.4
      readable-stream: 3.6.0
    dev: true

  /brace-expansion/1.1.11:
    resolution: {integrity: sha512-iCuPHDFgrHX7H2vEI/5xpz07zSHB00TpugqhmYtVmMO6518mCuRMoOYFldEBl0g187ufozdaHgWKcYFb61qGiA==}
    dependencies:
      balanced-match: 1.0.2
      concat-map: 0.0.1

  /braces/3.0.2:
    resolution: {integrity: sha512-b8um+L1RzM3WDSzvhm6gIz1yfTbBt6YTlcEKAvsmqCZZFw46z626lVj9j1yEPW33H5H+lBQpZMP1k8l+78Ha0A==}
    engines: {node: '>=8'}
    dependencies:
      fill-range: 7.0.1

  /breakword/1.0.5:
    resolution: {integrity: sha512-ex5W9DoOQ/LUEU3PMdLs9ua/CYZl1678NUkKOdUSi8Aw5F1idieaiRURCBFJCwVcrD1J8Iy3vfWSloaMwO2qFg==}
    dependencies:
      wcwidth: 1.0.1
    dev: true

  /buffer-crc32/0.2.13:
    resolution: {integrity: sha512-VO9Ht/+p3SN7SKWqcrgEzjGbRSJYTx+Q1pTQC0wrWqHx0vpJraQ6GtHx8tvcg1rlK1byhU5gccxgOgj7B0TDkQ==}
    dev: true

  /buffer/5.7.1:
    resolution: {integrity: sha512-EHcyIPBQ4BSGlvjB16k5KgAJ27CIsHY/2JBmCRReo48y9rQ3MaUzWX3KVlBa4U7MyX02HdVj0K7C3WaB3ju7FQ==}
    dependencies:
      base64-js: 1.5.1
      ieee754: 1.2.1
    dev: true

  /builtin-modules/3.3.0:
    resolution: {integrity: sha512-zhaCDicdLuWN5UbN5IMnFqNMhNfo919sH85y2/ea+5Yg9TsTkeZxpL+JLbp6cgYFS4sRLp3YV4S6yDuqVWHYOw==}
    engines: {node: '>=6'}
    dev: true

  /bytes/3.0.0:
    resolution: {integrity: sha1-0ygVQE1olpn4Wk6k+odV3ROpYEg=}
    engines: {node: '>= 0.8'}
    dev: true

  /c8/7.11.3:
    resolution: {integrity: sha512-6YBmsaNmqRm9OS3ZbIiL2EZgi1+Xc4O24jL3vMYGE6idixYuGdy76rIfIdltSKDj9DpLNrcXSonUTR1miBD0wA==}
    engines: {node: '>=10.12.0'}
    hasBin: true
    dependencies:
      '@bcoe/v8-coverage': 0.2.3
      '@istanbuljs/schema': 0.1.3
      find-up: 5.0.0
      foreground-child: 2.0.0
      istanbul-lib-coverage: 3.2.0
      istanbul-lib-report: 3.0.0
      istanbul-reports: 3.1.4
      rimraf: 3.0.2
      test-exclude: 6.0.0
      v8-to-istanbul: 9.0.1
      yargs: 16.2.0
      yargs-parser: 20.2.9
    dev: true

  /call-bind/1.0.2:
    resolution: {integrity: sha512-7O+FbCihrB5WGbFYesctwmTKae6rOiIzmz1icreWJ+0aA7LJfuqhEso2T9ncpcFtzMQtzXf2QGGueWJGTYsqrA==}
    dependencies:
      function-bind: 1.1.1
      get-intrinsic: 1.1.2
    dev: true

  /callsites/3.1.0:
    resolution: {integrity: sha512-P8BjAsXvZS+VIDUI11hHCQEv74YT67YUi5JJFNWIqL235sBmjX4+qx9Muvls5ivyNENctx46xQLQ3aTuE7ssaQ==}
    engines: {node: '>=6'}
    dev: true

  /camelcase-keys/6.2.2:
    resolution: {integrity: sha512-YrwaA0vEKazPBkn0ipTiMpSajYDSe+KjQfrjhcBMxJt/znbvlHd8Pw/Vamaz5EB4Wfhs3SUR3Z9mwRu/P3s3Yg==}
    engines: {node: '>=8'}
    dependencies:
      camelcase: 5.3.1
      map-obj: 4.3.0
      quick-lru: 4.0.1
    dev: true

  /camelcase/4.1.0:
    resolution: {integrity: sha512-FxAv7HpHrXbh3aPo4o2qxHay2lkLY3x5Mw3KeE4KQE8ysVfziWeRZDwcjauvwBSGEC/nXUPzZy8zeh4HokqOnw==}
    engines: {node: '>=4'}
    dev: true

  /camelcase/5.3.1:
    resolution: {integrity: sha512-L28STB170nwWS63UjtlEOE3dldQApaJXZkOI1uMFfzf3rRuPegHaHesyee+YxQ+W6SvRDQV6UrdOdRiR153wJg==}
    engines: {node: '>=6'}
    dev: true

  /chalk/2.4.2:
    resolution: {integrity: sha512-Mti+f9lpJNcwF4tWV8/OrTTtF1gZi+f8FqlyAdouralcFWFQWF2+NgCHShjkCb+IFBLq9buZwE1xckQU4peSuQ==}
    engines: {node: '>=4'}
    dependencies:
      ansi-styles: 3.2.1
      escape-string-regexp: 1.0.5
      supports-color: 5.5.0
    dev: true

  /chalk/4.1.2:
    resolution: {integrity: sha512-oKnbhFyRIXpUuez8iBMmyEa4nbj4IOQyuhc/wy9kY7/WVPcwIO9VA668Pu8RkO7+0G76SLROeyw9CpQ061i4mA==}
    engines: {node: '>=10'}
    dependencies:
      ansi-styles: 4.3.0
      supports-color: 7.2.0
    dev: true

  /chardet/0.7.0:
    resolution: {integrity: sha512-mT8iDcrh03qDGRRmoA2hmBJnxpllMR+0/0qlzjqZES6NdiWDcZkCNAk4rPFZ9Q85r27unkiNNg8ZOiwZXBHwcA==}
    dev: true

  /chokidar/3.5.3:
    resolution: {integrity: sha512-Dr3sfKRP6oTcjf2JmUmFJfeVMvXBdegxB0iVQ5eb2V10uFJUCAS8OByZdVAyVb8xXNz3GjjTgj9kLWsZTqE6kw==}
    engines: {node: '>= 8.10.0'}
    dependencies:
      anymatch: 3.1.2
      braces: 3.0.2
      glob-parent: 5.1.2
      is-binary-path: 2.1.0
      is-glob: 4.0.3
      normalize-path: 3.0.0
      readdirp: 3.6.0
    optionalDependencies:
      fsevents: 2.3.2

  /chownr/1.1.4:
    resolution: {integrity: sha512-jJ0bqzaylmJtVnNgzTeSOs8DPavpbYgEr/b0YL8/2GO3xJEhInFmhKMUnEJQjZumK7KXGFhUy89PrsJWlakBVg==}
    dev: true

  /chownr/2.0.0:
    resolution: {integrity: sha512-bIomtDF5KGpdogkLd9VspvFzk9KfpyyGlS8YFVZl7TGPBHL5snIOnxeshwVgPteQ9b4Eydl+pVbIyE1DcvCWgQ==}
    engines: {node: '>=10'}
    dev: false

  /ci-info/3.3.2:
    resolution: {integrity: sha512-xmDt/QIAdeZ9+nfdPsaBCpMvHNLFiLdjj59qjqn+6iPe6YmHGQ35sBnQ8uslRBXFmXkiZQOJRjvQeoGppoTjjg==}
    dev: true

  /clean-css/4.2.4:
    resolution: {integrity: sha512-EJUDT7nDVFDvaQgAo2G/PJvxmp1o/c6iXLbswsBbUFXi1Nr+AjA2cKmfbKDMjMvzEe75g3P6JkaDDAKk96A85A==}
    engines: {node: '>= 4.0'}
    dependencies:
      source-map: 0.6.1
    dev: true

  /cliui/3.2.0:
    resolution: {integrity: sha512-0yayqDxWQbqk3ojkYqUKqaAQ6AfNKeKWRNA8kR0WXzAsdHpP4BIaOmMAG87JGuO6qcobyW4GjxHd9PmhEd+T9w==}
    dependencies:
      string-width: 1.0.2
      strip-ansi: 3.0.1
      wrap-ansi: 2.1.0
    dev: true

  /cliui/6.0.0:
    resolution: {integrity: sha512-t6wbgtoCXvAzst7QgXxJYqPt0usEfbgQdftEPbLL/cvv6HPE5VgvqCuAIDR0NgU52ds6rFwqrgakNLrHEjCbrQ==}
    dependencies:
      string-width: 4.2.3
      strip-ansi: 6.0.1
      wrap-ansi: 6.2.0
    dev: true

  /cliui/7.0.4:
    resolution: {integrity: sha512-OcRE68cOsVMXp1Yvonl/fzkQOyjLSu/8bhPDfQt0e0/Eb283TKP20Fs2MqoPsr9SwA595rRCA+QMzYc9nBP+JQ==}
    dependencies:
      string-width: 4.2.3
      strip-ansi: 6.0.1
      wrap-ansi: 7.0.0
    dev: true

  /clone/1.0.4:
    resolution: {integrity: sha512-JQHZ2QMW6l3aH/j6xCqQThY/9OH4D/9ls34cgkUBiEeocRTU04tHfKPBsUK1PqZCUQM7GiA0IIXJSuXHI64Kbg==}
    engines: {node: '>=0.8'}
    dev: true

  /code-point-at/1.1.0:
    resolution: {integrity: sha512-RpAVKQA5T63xEj6/giIbUEtZwJ4UFIc3ZtvEkiaUERylqe8xb5IvqcgOurZLahv93CLKfxcw5YI+DZcUBRyLXA==}
    engines: {node: '>=0.10.0'}
    dev: true

  /color-convert/1.9.3:
    resolution: {integrity: sha512-QfAUtd+vFdAtFQcC8CCyYt1fYWxSqAiK2cSD6zDB8N3cpsEBAvRxp9zOGg6G/SHHJYAT88/az/IuDGALsNVbGg==}
    dependencies:
      color-name: 1.1.3
    dev: true

  /color-convert/2.0.1:
    resolution: {integrity: sha512-RRECPsj7iu/xb5oKYcsFHSppFNnsj/52OVTRKb4zP5onXwVF3zVmmToNcOfGC+CRDpfK/U584fMg38ZHCaElKQ==}
    engines: {node: '>=7.0.0'}
    dependencies:
      color-name: 1.1.4
    dev: true

  /color-name/1.1.3:
    resolution: {integrity: sha512-72fSenhMw2HZMTVHeCA9KCmpEIbzWiQsjN+BHcBbS9vr1mtt+vJjPdksIBNUmKAW8TFUDPJK5SUU3QhE9NEXDw==}
    dev: true

  /color-name/1.1.4:
    resolution: {integrity: sha512-dOy+3AuW3a2wNbZHIuMZpTcgjGuLU/uBL/ubcZF9OXbDo8ff4O8yVp5Bf0efS8uEoYo5q4Fx7dY9OgQGXgAsQA==}
    dev: true

  /color-string/1.9.1:
    resolution: {integrity: sha512-shrVawQFojnZv6xM40anx4CkoDP+fZsw/ZerEMsW/pyzsRbElpsL/DBVW7q3ExxwusdNXI3lXpuhEZkzs8p5Eg==}
    dependencies:
      color-name: 1.1.4
      simple-swizzle: 0.2.2
    dev: true

  /color-support/1.1.3:
    resolution: {integrity: sha512-qiBjkpbMLO/HL68y+lh4q0/O1MZFj2RX6X/KmMa3+gJD3z+WwI1ZzDHysvqHGS3mP6mznPckpXmw1nI9cJjyRg==}
    hasBin: true
    dev: false

  /color/4.2.3:
    resolution: {integrity: sha512-1rXeuUUiGGrykh+CeBdu5Ie7OJwinCgQY0bc7GCRxy5xVHy+moaqkpL/jqQq0MtQOeYcrqEz4abc5f0KtU7W4A==}
    engines: {node: '>=12.5.0'}
    dependencies:
      color-convert: 2.0.1
      color-string: 1.9.1
    dev: true

  /commander/4.1.1:
    resolution: {integrity: sha512-NOKm8xhkzAjzFx8B2v5OAHT+u5pRQc2UCa2Vq9jYL/31o2wi9mxBA7LIFs3sV5VSC49z6pEhfbMULvShKj26WA==}
    engines: {node: '>= 6'}
    dev: true

  /commondir/1.0.1:
    resolution: {integrity: sha512-W9pAhw0ja1Edb5GVdIF1mjZw/ASI0AlShXM83UUGe2DVr5TdAPEA1OA8m/g8zWp9x6On7gqufY+FatDbC3MDQg==}
    dev: true

  /compressible/2.0.18:
    resolution: {integrity: sha512-AF3r7P5dWxL8MxyITRMlORQNaOA2IkAFaTr4k7BUumjPtRpGDTZpl0Pb1XCO6JeDCBdp126Cgs9sMxqSjgYyRg==}
    engines: {node: '>= 0.6'}
    dependencies:
      mime-db: 1.52.0
    dev: true

  /compression/1.7.4:
    resolution: {integrity: sha512-jaSIDzP9pZVS4ZfQ+TzvtiWhdpFhE2RDHz8QJkpX9SIpLq88VueF5jJw6t+6CUQcAoA6t+x89MLrWAqpfDE8iQ==}
    engines: {node: '>= 0.8.0'}
    dependencies:
      accepts: 1.3.8
      bytes: 3.0.0
      compressible: 2.0.18
      debug: 2.6.9
      on-headers: 1.0.2
      safe-buffer: 5.1.2
      vary: 1.1.2
    transitivePeerDependencies:
      - supports-color
    dev: true

  /concat-map/0.0.1:
    resolution: {integrity: sha1-2Klr13/Wjfd5OnMDajug1UBdR3s=}

  /console-clear/1.1.1:
    resolution: {integrity: sha512-pMD+MVR538ipqkG5JXeOEbKWS5um1H4LUUccUQG68qpeqBYbzYy79Gh55jkd2TtPdRfUaLWdv6LPP//5Zt0aPQ==}
    engines: {node: '>=4'}
    dev: true

  /console-control-strings/1.1.0:
    resolution: {integrity: sha512-ty/fTekppD2fIwRvnZAVdeOiGd1c7YXEixbgJTNzqcxJWKQnjJ/V1bNEEE6hygpM3WjwHFUVK6HTjWSzV4a8sQ==}
    dev: false

  /convert-source-map/0.3.5:
    resolution: {integrity: sha512-+4nRk0k3oEpwUB7/CalD7xE2z4VmtEnnq0GO2IPTkrooTrAhEsWvuLF5iWP1dXrwluki/azwXV1ve7gtYuPldg==}
    dev: true

  /convert-source-map/1.8.0:
    resolution: {integrity: sha512-+OQdjP49zViI/6i7nIJpA8rAl4sV/JdPfU9nZs3VqOwGIgizICvuN2ru6fMd+4llL0tar18UYJXfZ/TWtmhUjA==}
    dependencies:
      safe-buffer: 5.1.2
    dev: true

  /cookie/0.4.2:
    resolution: {integrity: sha512-aSWTXFzaKWkvHO1Ny/s+ePFpvKsPnjc551iI41v3ny/ow6tBG5Vd+FuqGNhh1LxOmVzOlGUriIlOaokOvhaStA==}
    engines: {node: '>= 0.6'}
    dev: false

  /cookie/0.5.0:
    resolution: {integrity: sha512-YZ3GUyn/o8gfKJlnlX7g7xq4gyO6OSuhGPKaaGssGB2qgDUS0gPgtTvoyZLTt9Ab6dC4hfc9dV5arkvc/OCmrw==}
    engines: {node: '>= 0.6'}

  /cross-env/7.0.3:
    resolution: {integrity: sha512-+/HKd6EgcQCJGh2PSjZuUitQBQynKor4wrFbRg4DtAgS1aWO+gU52xpH7M9ScGgXSYmAVS9bIJ8EzuaGw0oNAw==}
    engines: {node: '>=10.14', npm: '>=6', yarn: '>=1'}
    hasBin: true
    dependencies:
      cross-spawn: 7.0.3
    dev: true

  /cross-spawn/5.1.0:
    resolution: {integrity: sha512-pTgQJ5KC0d2hcY8eyL1IzlBPYjTkyH72XRZPnLyKus2mBfNjQs3klqbJU2VILqZryAZUt9JOb3h/mWMy23/f5A==}
    dependencies:
      lru-cache: 4.1.5
      shebang-command: 1.2.0
      which: 1.3.1
    dev: true

  /cross-spawn/7.0.3:
    resolution: {integrity: sha512-iRDPJKUPVEND7dHPO8rkbOnPpyDygcDFtWjpeWNCgy8WP2rXcxXL8TskReQl6OrB2G7+UJrags1q15Fudc7G6w==}
    engines: {node: '>= 8'}
    dependencies:
      path-key: 3.1.1
      shebang-command: 2.0.0
      which: 2.0.2
    dev: true

  /css/2.2.4:
    resolution: {integrity: sha512-oUnjmWpy0niI3x/mPL8dVEI1l7MnG3+HHyRPHf+YFSbK+svOhXpmSOcDURUh2aOCgl2grzrOPt1nHLuCVFULLw==}
    dependencies:
      inherits: 2.0.4
      source-map: 0.6.1
      source-map-resolve: 0.5.3
      urix: 0.1.0
    dev: true

  /csv-generate/3.4.3:
    resolution: {integrity: sha512-w/T+rqR0vwvHqWs/1ZyMDWtHHSJaN06klRqJXBEpDJaM/+dZkso0OKh1VcuuYvK3XM53KysVNq8Ko/epCK8wOw==}
    dev: true

  /csv-parse/4.16.3:
    resolution: {integrity: sha512-cO1I/zmz4w2dcKHVvpCr7JVRu8/FymG5OEpmvsZYlccYolPBLoVGKUHgNoc4ZGkFeFlWGEDmMyBM+TTqRdW/wg==}
    dev: true

  /csv-stringify/5.6.5:
    resolution: {integrity: sha512-PjiQ659aQ+fUTQqSrd1XEDnOr52jh30RBurfzkscaE2tPaFsDH5wOAHJiw8XAHphRknCwMUE9KRayc4K/NbO8A==}
    dev: true

  /csv/5.5.3:
    resolution: {integrity: sha512-QTaY0XjjhTQOdguARF0lGKm5/mEq9PD9/VhZZegHDIBq2tQwgNpHc3dneD4mGo2iJs+fTKv5Bp0fZ+BRuY3Z0g==}
    engines: {node: '>= 0.1.90'}
    dependencies:
      csv-generate: 3.4.3
      csv-parse: 4.16.3
      csv-stringify: 5.6.5
      stream-transform: 2.1.3
    dev: true

  /data-uri-to-buffer/4.0.0:
    resolution: {integrity: sha512-Vr3mLBA8qWmcuschSLAOogKgQ/Jwxulv3RNE4FXnYWRGujzrRWQI4m12fQqRkwX06C0KanhLr4hK+GydchZsaA==}
    engines: {node: '>= 12'}
    dev: true

  /dataloader/1.4.0:
    resolution: {integrity: sha512-68s5jYdlvasItOJnCuI2Q9s4q98g0pCyL3HrcKJu8KNugUl8ahgmZYg38ysLTgQjjXX3H8CJLkAvWrclWfcalw==}
    dev: true

  /debug/2.6.9:
    resolution: {integrity: sha512-bC7ElrdJaJnPbAP+1EotYvqZsb3ecl5wi6Bfi6BJTUcNowp6cvspg0jXznRTKDjm/E7AdgFBVeAPVMNcKGsHMA==}
    peerDependencies:
      supports-color: '*'
    peerDependenciesMeta:
      supports-color:
        optional: true
    dependencies:
      ms: 2.0.0
    dev: true

  /debug/3.2.7:
    resolution: {integrity: sha512-CFjzYYAi4ThfiQvizrFQevTTXHtnCqWfe7x1AhgEscTz6ZbLbfoLRLPugTQyBth6f8ZERVUSyWHFD/7Wu4t1XQ==}
    peerDependencies:
      supports-color: '*'
    peerDependenciesMeta:
      supports-color:
        optional: true
    dependencies:
      ms: 2.1.3
    dev: true

  /debug/4.3.4:
    resolution: {integrity: sha512-PRWFHuSU3eDtQJPvnNY7Jcket1j0t5OuOsFzPPzsekD52Zl8qUfFIPEiswXqIvHWGVHOgX+7G/vCNNhehwxfkQ==}
    engines: {node: '>=6.0'}
    peerDependencies:
      supports-color: '*'
    peerDependenciesMeta:
      supports-color:
        optional: true
    dependencies:
      ms: 2.1.2

  /decamelize-keys/1.1.0:
    resolution: {integrity: sha512-ocLWuYzRPoS9bfiSdDd3cxvrzovVMZnRDVEzAs+hWIVXGDbHxWMECij2OBuyB/An0FFW/nLuq6Kv1i/YC5Qfzg==}
    engines: {node: '>=0.10.0'}
    dependencies:
      decamelize: 1.2.0
      map-obj: 1.0.1
    dev: true

  /decamelize/1.2.0:
    resolution: {integrity: sha512-z2S+W9X73hAUUki+N+9Za2lBlun89zigOyGrsax+KUQ6wKW4ZoWpEYBkGhQjwAjjDCkWxhY0VKEhk8wzY7F5cA==}
    engines: {node: '>=0.10.0'}
    dev: true

  /decode-uri-component/0.2.0:
    resolution: {integrity: sha512-hjf+xovcEn31w/EUYdTXQh/8smFL/dzYjohQGEIgjyNavaJfBY2p5F527Bo1VPATxv0VYTUC2bOcXvqFwk78Og==}
    engines: {node: '>=0.10'}
    dev: true

  /decompress-response/6.0.0:
    resolution: {integrity: sha512-aW35yZM6Bb/4oJlZncMH2LCoZtJXTRxES17vE3hoRiowU2kWHaJKFkSBDnDR+cm9J+9QhXmREyIfv0pji9ejCQ==}
    engines: {node: '>=10'}
    dependencies:
      mimic-response: 3.1.0
    dev: true

  /dedent-js/1.0.1:
    resolution: {integrity: sha512-OUepMozQULMLUmhxS95Vudo0jb0UchLimi3+pQ2plj61Fcy8axbP9hbiD4Sz6DPqn6XG3kfmziVfQ1rSys5AJQ==}
    dev: true

  /deep-extend/0.6.0:
    resolution: {integrity: sha512-LOHxIOaPYdHlJRtCQfDIVZtfw/ufM8+rVj649RIHzcm/vGwQRXFt6OPqIFWsm2XEMrNIEtWR64sY1LEKD2vAOA==}
    engines: {node: '>=4.0.0'}
    dev: true

  /deep-is/0.1.4:
    resolution: {integrity: sha512-oIPzksmTg4/MriiaYGO+okXDT7ztn/w3Eptv/+gSIdMdKsJo0u4CfYNFJPy+4SKMuCqGw2wxnA+URMg3t8a/bQ==}
    dev: true

  /deepmerge/4.2.2:
    resolution: {integrity: sha512-FJ3UgI4gIl+PHZm53knsuSFpE+nESMr7M4v9QcgB7S63Kj/6WqMiFQJpBBYz1Pt+66bZpP3Q7Lye0Oo9MPKEdg==}
    engines: {node: '>=0.10.0'}

  /defaults/1.0.3:
    resolution: {integrity: sha512-s82itHOnYrN0Ib8r+z7laQz3sdE+4FP3d9Q7VLO7U+KRT+CR0GsWuyHxzdAY82I7cXv0G/twrqomTJLOssO5HA==}
    dependencies:
      clone: 1.0.4
    dev: true

  /define-properties/1.1.4:
    resolution: {integrity: sha512-uckOqKcfaVvtBdsVkdPv3XjveQJsNQqmhXgRi8uhvWWuPYZCNlzT8qAyblUgNoXdHdjMTzAqeGjAoli8f+bzPA==}
    engines: {node: '>= 0.4'}
    dependencies:
      has-property-descriptors: 1.0.0
      object-keys: 1.1.1
    dev: true

  /delegates/1.0.0:
    resolution: {integrity: sha512-bd2L678uiWATM6m5Z1VzNCErI3jiGzt6HGY8OVICs40JQq/HALfbyNJmp0UDakEY4pMMaN0Ly5om/B1VI/+xfQ==}
    dev: false

  /dequal/2.0.2:
    resolution: {integrity: sha512-q9K8BlJVxK7hQYqa6XISGmBZbtQQWVXSrRrWreHC94rMt1QL/Impruc+7p2CYSYuVIUr+YCt6hjrs1kkdJRTug==}
    engines: {node: '>=6'}
    dev: true

  /detect-indent/6.1.0:
    resolution: {integrity: sha512-reYkTUJAZb9gUuZ2RvVCNhVHdg62RHnJ7WJl8ftMi4diZ6NWlciOzQN88pUhSELEwflJht4oQDv0F0BMlwaYtA==}
    engines: {node: '>=8'}
    dev: true

  /detect-libc/2.0.1:
    resolution: {integrity: sha512-463v3ZeIrcWtdgIg6vI6XUncguvr2TnGl4SzDXinkt9mSLpBJKXT3mW6xT3VQdDN11+WVs29pgvivTc4Lp8v+w==}
    engines: {node: '>=8'}

  /devalue/2.0.1:
    resolution: {integrity: sha512-I2TiqT5iWBEyB8GRfTDP0hiLZ0YeDJZ+upDxjBfOC2lebO5LezQMv7QvIUTzdb64jQyAKLf1AHADtGN+jw6v8Q==}
    dev: true

  /diff/5.1.0:
    resolution: {integrity: sha512-D+mk+qE8VC/PAUrlAU34N+VfXev0ghe5ywmpqrawphmVZc1bEfn56uo9qpyGp1p4xpzOHkSW4ztBd6L7Xx4ACw==}
    engines: {node: '>=0.3.1'}
    dev: true

  /dir-glob/3.0.1:
    resolution: {integrity: sha512-WkrWp9GR4KXfKGYzOLmTuGVi1UWFfws377n9cc55/tb6DuqyF6pcQ5AbiHEshaDpY9v6oaSr2XCDidGmMwdzIA==}
    engines: {node: '>=8'}
    dependencies:
      path-type: 4.0.0
    dev: true

  /doctrine/2.1.0:
    resolution: {integrity: sha512-35mSku4ZXK0vfCuHEDAwt55dg2jNajHZ1odvF+8SSr82EsZY4QmXfuWso8oEd8zRhVObSN18aM0CjSdoBX7zIw==}
    engines: {node: '>=0.10.0'}
    dependencies:
      esutils: 2.0.3
    dev: true

  /doctrine/3.0.0:
    resolution: {integrity: sha512-yS+Q5i3hBf7GBkd4KG8a7eBNNWNGLTaEwwYWUijIYM7zrlYDM0BFXHjjPWlWZ1Rg7UaddZeIDmi9jF3HmqiQ2w==}
    engines: {node: '>=6.0.0'}
    dependencies:
      esutils: 2.0.3
    dev: true

  /dotenv/16.0.1:
    resolution: {integrity: sha512-1K6hR6wtk2FviQ4kEiSjFiH5rpzEVi8WW0x96aztHVMhEspNpc4DVOUTEHtEva5VThQ8IaBX1Pe4gSzpVVUsKQ==}
    engines: {node: '>=12'}
    dev: true

  /emoji-regex/8.0.0:
    resolution: {integrity: sha512-MSjYzcWNOA0ewAHpz0MxpYFvwg6yjy1NG3xteoqz644VCo/RPgnr1/GGt+ic3iJTzQ8Eu3TdM14SawnVUmGE6A==}

  /end-of-stream/1.4.4:
    resolution: {integrity: sha512-+uw1inIHVPQoaVuHzRyXd21icM+cnt4CzD5rW+NC1wjOUSTOs+Te7FOv7AhN7vS9x/oIyhLP5PR1H+phQAHu5Q==}
    dependencies:
      once: 1.4.0
    dev: true

  /enquirer/2.3.6:
    resolution: {integrity: sha512-yjNnPr315/FjS4zIsUxYguYUPP2e1NK4d7E7ZOLiyYCcbFBiTMyID+2wvm2w6+pZ/odMA7cRkjhsPbltwBOrLg==}
    engines: {node: '>=8.6'}
    dependencies:
      ansi-colors: 4.1.3
    dev: true

  /error-ex/1.3.2:
    resolution: {integrity: sha512-7dFHNmqeFSEt2ZBsCriorKnn3Z2pj+fd9kmI6QoWw4//DL+icEBfc0U7qJCisqrTsKTjw4fNFy2pW9OqStD84g==}
    dependencies:
      is-arrayish: 0.2.1
    dev: true

  /es-abstract/1.20.1:
    resolution: {integrity: sha512-WEm2oBhfoI2sImeM4OF2zE2V3BYdSF+KnSi9Sidz51fQHd7+JuF8Xgcj9/0o+OWeIeIS/MiuNnlruQrJf16GQA==}
    engines: {node: '>= 0.4'}
    dependencies:
      call-bind: 1.0.2
      es-to-primitive: 1.2.1
      function-bind: 1.1.1
      function.prototype.name: 1.1.5
      get-intrinsic: 1.1.2
      get-symbol-description: 1.0.0
      has: 1.0.3
      has-property-descriptors: 1.0.0
      has-symbols: 1.0.3
      internal-slot: 1.0.3
      is-callable: 1.2.4
      is-negative-zero: 2.0.2
      is-regex: 1.1.4
      is-shared-array-buffer: 1.0.2
      is-string: 1.0.7
      is-weakref: 1.0.2
      object-inspect: 1.12.2
      object-keys: 1.1.1
      object.assign: 4.1.2
      regexp.prototype.flags: 1.4.3
      string.prototype.trimend: 1.0.5
      string.prototype.trimstart: 1.0.5
      unbox-primitive: 1.0.2
    dev: true

  /es-shim-unscopables/1.0.0:
    resolution: {integrity: sha512-Jm6GPcCdC30eMLbZ2x8z2WuRwAws3zTBBKuusffYVUrNj/GVSUAZ+xKMaUpfNDR5IbyNA5LJbaecoUVbmUcB1w==}
    dependencies:
      has: 1.0.3
    dev: true

  /es-to-primitive/1.2.1:
    resolution: {integrity: sha512-QCOllgZJtaUo9miYBcLChTUaHNjJF3PYs1VidD7AwiEj1kYxKeQTctLAezAOH5ZKRH0g2IgPn6KwB4IT8iRpvA==}
    engines: {node: '>= 0.4'}
    dependencies:
      is-callable: 1.2.4
      is-date-object: 1.0.5
      is-symbol: 1.0.4
    dev: true

  /es6-promise/3.3.1:
    resolution: {integrity: sha512-SOp9Phqvqn7jtEUxPWdWfWoLmyt2VaJ6MpvP9Comy1MceMXqE6bxvaTu4iaxpYYPzhny28Lc+M87/c2cPK6lDg==}
    dev: true

  /esbuild-android-64/0.14.48:
    resolution: {integrity: sha512-3aMjboap/kqwCUpGWIjsk20TtxVoKck8/4Tu19rubh7t5Ra0Yrpg30Mt1QXXlipOazrEceGeWurXKeFJgkPOUg==}
    engines: {node: '>=12'}
    cpu: [x64]
    os: [android]
    requiresBuild: true
    optional: true

  /esbuild-android-arm64/0.14.48:
    resolution: {integrity: sha512-vptI3K0wGALiDq+EvRuZotZrJqkYkN5282iAfcffjI5lmGG9G1ta/CIVauhY42MBXwEgDJkweiDcDMRLzBZC4g==}
    engines: {node: '>=12'}
    cpu: [arm64]
    os: [android]
    requiresBuild: true
    optional: true

  /esbuild-darwin-64/0.14.48:
    resolution: {integrity: sha512-gGQZa4+hab2Va/Zww94YbshLuWteyKGD3+EsVon8EWTWhnHFRm5N9NbALNbwi/7hQ/hM1Zm4FuHg+k6BLsl5UA==}
    engines: {node: '>=12'}
    cpu: [x64]
    os: [darwin]
    requiresBuild: true
    optional: true

  /esbuild-darwin-arm64/0.14.48:
    resolution: {integrity: sha512-bFjnNEXjhZT+IZ8RvRGNJthLWNHV5JkCtuOFOnjvo5pC0sk2/QVk0Qc06g2PV3J0TcU6kaPC3RN9yy9w2PSLEA==}
    engines: {node: '>=12'}
    cpu: [arm64]
    os: [darwin]
    requiresBuild: true
    optional: true

  /esbuild-freebsd-64/0.14.48:
    resolution: {integrity: sha512-1NOlwRxmOsnPcWOGTB10JKAkYSb2nue0oM1AfHWunW/mv3wERfJmnYlGzL3UAOIUXZqW8GeA2mv+QGwq7DToqA==}
    engines: {node: '>=12'}
    cpu: [x64]
    os: [freebsd]
    requiresBuild: true
    optional: true

  /esbuild-freebsd-arm64/0.14.48:
    resolution: {integrity: sha512-gXqKdO8wabVcYtluAbikDH2jhXp+Klq5oCD5qbVyUG6tFiGhrC9oczKq3vIrrtwcxDQqK6+HDYK8Zrd4bCA9Gw==}
    engines: {node: '>=12'}
    cpu: [arm64]
    os: [freebsd]
    requiresBuild: true
    optional: true

  /esbuild-linux-32/0.14.48:
    resolution: {integrity: sha512-ghGyDfS289z/LReZQUuuKq9KlTiTspxL8SITBFQFAFRA/IkIvDpnZnCAKTCjGXAmUqroMQfKJXMxyjJA69c/nQ==}
    engines: {node: '>=12'}
    cpu: [ia32]
    os: [linux]
    requiresBuild: true
    optional: true

  /esbuild-linux-64/0.14.48:
    resolution: {integrity: sha512-vni3p/gppLMVZLghI7oMqbOZdGmLbbKR23XFARKnszCIBpEMEDxOMNIKPmMItQrmH/iJrL1z8Jt2nynY0bE1ug==}
    engines: {node: '>=12'}
    cpu: [x64]
    os: [linux]
    requiresBuild: true
    optional: true

  /esbuild-linux-arm/0.14.48:
    resolution: {integrity: sha512-+VfSV7Akh1XUiDNXgqgY1cUP1i2vjI+BmlyXRfVz5AfV3jbpde8JTs5Q9sYgaoq5cWfuKfoZB/QkGOI+QcL1Tw==}
    engines: {node: '>=12'}
    cpu: [arm]
    os: [linux]
    requiresBuild: true
    optional: true

  /esbuild-linux-arm64/0.14.48:
    resolution: {integrity: sha512-3CFsOlpoxlKPRevEHq8aAntgYGYkE1N9yRYAcPyng/p4Wyx0tPR5SBYsxLKcgPB9mR8chHEhtWYz6EZ+H199Zw==}
    engines: {node: '>=12'}
    cpu: [arm64]
    os: [linux]
    requiresBuild: true
    optional: true

  /esbuild-linux-mips64le/0.14.48:
    resolution: {integrity: sha512-cs0uOiRlPp6ymknDnjajCgvDMSsLw5mST2UXh+ZIrXTj2Ifyf2aAP3Iw4DiqgnyYLV2O/v/yWBJx+WfmKEpNLA==}
    engines: {node: '>=12'}
    cpu: [mips64el]
    os: [linux]
    requiresBuild: true
    optional: true

  /esbuild-linux-ppc64le/0.14.48:
    resolution: {integrity: sha512-+2F0vJMkuI0Wie/wcSPDCqXvSFEELH7Jubxb7mpWrA/4NpT+/byjxDz0gG6R1WJoeDefcrMfpBx4GFNN1JQorQ==}
    engines: {node: '>=12'}
    cpu: [ppc64]
    os: [linux]
    requiresBuild: true
    optional: true

  /esbuild-linux-riscv64/0.14.48:
    resolution: {integrity: sha512-BmaK/GfEE+5F2/QDrIXteFGKnVHGxlnK9MjdVKMTfvtmudjY3k2t8NtlY4qemKSizc+QwyombGWTBDc76rxePA==}
    engines: {node: '>=12'}
    cpu: [riscv64]
    os: [linux]
    requiresBuild: true
    optional: true

  /esbuild-linux-s390x/0.14.48:
    resolution: {integrity: sha512-tndw/0B9jiCL+KWKo0TSMaUm5UWBLsfCKVdbfMlb3d5LeV9WbijZ8Ordia8SAYv38VSJWOEt6eDCdOx8LqkC4g==}
    engines: {node: '>=12'}
    cpu: [s390x]
    os: [linux]
    requiresBuild: true
    optional: true

  /esbuild-netbsd-64/0.14.48:
    resolution: {integrity: sha512-V9hgXfwf/T901Lr1wkOfoevtyNkrxmMcRHyticybBUHookznipMOHoF41Al68QBsqBxnITCEpjjd4yAos7z9Tw==}
    engines: {node: '>=12'}
    cpu: [x64]
    os: [netbsd]
    requiresBuild: true
    optional: true

  /esbuild-openbsd-64/0.14.48:
    resolution: {integrity: sha512-+IHf4JcbnnBl4T52egorXMatil/za0awqzg2Vy6FBgPcBpisDWT2sVz/tNdrK9kAqj+GZG/jZdrOkj7wsrNTKA==}
    engines: {node: '>=12'}
    cpu: [x64]
    os: [openbsd]
    requiresBuild: true
    optional: true

  /esbuild-sunos-64/0.14.48:
    resolution: {integrity: sha512-77m8bsr5wOpOWbGi9KSqDphcq6dFeJyun8TA+12JW/GAjyfTwVtOnN8DOt6DSPUfEV+ltVMNqtXUeTeMAxl5KA==}
    engines: {node: '>=12'}
    cpu: [x64]
    os: [sunos]
    requiresBuild: true
    optional: true

  /esbuild-windows-32/0.14.48:
    resolution: {integrity: sha512-EPgRuTPP8vK9maxpTGDe5lSoIBHGKO/AuxDncg5O3NkrPeLNdvvK8oywB0zGaAZXxYWfNNSHskvvDgmfVTguhg==}
    engines: {node: '>=12'}
    cpu: [ia32]
    os: [win32]
    requiresBuild: true
    optional: true

  /esbuild-windows-64/0.14.48:
    resolution: {integrity: sha512-YmpXjdT1q0b8ictSdGwH3M8VCoqPpK1/UArze3X199w6u8hUx3V8BhAi1WjbsfDYRBanVVtduAhh2sirImtAvA==}
    engines: {node: '>=12'}
    cpu: [x64]
    os: [win32]
    requiresBuild: true
    optional: true

  /esbuild-windows-arm64/0.14.48:
    resolution: {integrity: sha512-HHaOMCsCXp0rz5BT2crTka6MPWVno121NKApsGs/OIW5QC0ggC69YMGs1aJct9/9FSUF4A1xNE/cLvgB5svR4g==}
    engines: {node: '>=12'}
    cpu: [arm64]
    os: [win32]
    requiresBuild: true
    optional: true

  /esbuild/0.14.48:
    resolution: {integrity: sha512-w6N1Yn5MtqK2U1/WZTX9ZqUVb8IOLZkZ5AdHkT6x3cHDMVsYWC7WPdiLmx19w3i4Rwzy5LqsEMtVihG3e4rFzA==}
    engines: {node: '>=12'}
    hasBin: true
    requiresBuild: true
    optionalDependencies:
      esbuild-android-64: 0.14.48
      esbuild-android-arm64: 0.14.48
      esbuild-darwin-64: 0.14.48
      esbuild-darwin-arm64: 0.14.48
      esbuild-freebsd-64: 0.14.48
      esbuild-freebsd-arm64: 0.14.48
      esbuild-linux-32: 0.14.48
      esbuild-linux-64: 0.14.48
      esbuild-linux-arm: 0.14.48
      esbuild-linux-arm64: 0.14.48
      esbuild-linux-mips64le: 0.14.48
      esbuild-linux-ppc64le: 0.14.48
      esbuild-linux-riscv64: 0.14.48
      esbuild-linux-s390x: 0.14.48
      esbuild-netbsd-64: 0.14.48
      esbuild-openbsd-64: 0.14.48
      esbuild-sunos-64: 0.14.48
      esbuild-windows-32: 0.14.48
      esbuild-windows-64: 0.14.48
      esbuild-windows-arm64: 0.14.48

  /escalade/3.1.1:
    resolution: {integrity: sha512-k0er2gUkLf8O0zKJiAhmkTnJlTvINGv7ygDNPbeIsX/TJjGJZHuh9B2UxbsaEkmlEo9MfhrSzmhIlhRlI2GXnw==}
    engines: {node: '>=6'}
    dev: true

  /escape-string-regexp/1.0.5:
    resolution: {integrity: sha512-vbRorB5FUQWvla16U8R/qgaFIya2qGzwDrNmCZuYKrbdSUMG6I1ZCGQRefkRVhuOkIGVne7BQ35DSfo1qvJqFg==}
    engines: {node: '>=0.8.0'}
    dev: true

  /escape-string-regexp/4.0.0:
    resolution: {integrity: sha512-TtpcNJ3XAzx3Gq8sWRzJaVajRs0uVxA2YAkdb1jm2YkPz4G6egUFAyA3n5vtEIZefPk5Wa4UXbKuS5fKkJWdgA==}
    engines: {node: '>=10'}
    dev: true

  /eslint-import-resolver-node/0.3.6:
    resolution: {integrity: sha512-0En0w03NRVMn9Uiyn8YRPDKvWjxCWkslUEhGNTdGx15RvPJYQ+lbOlqrlNI2vEAs4pDYK4f/HN2TbDmk5TP0iw==}
    dependencies:
      debug: 3.2.7
      resolve: 1.22.0
    transitivePeerDependencies:
      - supports-color
    dev: true

  /eslint-module-utils/2.7.3_bzaq7d2i4y5c5mw2ofduwxq46a:
    resolution: {integrity: sha512-088JEC7O3lDZM9xGe0RerkOMd0EjFl+Yvd1jPWIkMT5u3H9+HC34mWWPnqPrN13gieT9pBOO+Qt07Nb/6TresQ==}
    engines: {node: '>=4'}
    peerDependencies:
      '@typescript-eslint/parser': '*'
      eslint-import-resolver-node: '*'
      eslint-import-resolver-typescript: '*'
      eslint-import-resolver-webpack: '*'
    peerDependenciesMeta:
      '@typescript-eslint/parser':
        optional: true
      eslint-import-resolver-node:
        optional: true
      eslint-import-resolver-typescript:
        optional: true
      eslint-import-resolver-webpack:
        optional: true
    dependencies:
      '@typescript-eslint/parser': 5.30.3_b5e7v2qnwxfo6hmiq56u52mz3e
      debug: 3.2.7
      eslint-import-resolver-node: 0.3.6
      find-up: 2.1.0
    transitivePeerDependencies:
      - supports-color
    dev: true

  /eslint-plugin-es/3.0.1_eslint@8.18.0:
    resolution: {integrity: sha512-GUmAsJaN4Fc7Gbtl8uOBlayo2DqhwWvEzykMHSCZHU3XdJ+NSzzZcVhXh3VxX5icqQ+oQdIEawXX8xkR3mIFmQ==}
    engines: {node: '>=8.10.0'}
    peerDependencies:
      eslint: '>=4.19.1'
    dependencies:
      eslint: 8.18.0
      eslint-utils: 2.1.0
      regexpp: 3.2.0
    dev: true

  /eslint-plugin-import/2.26.0_stpfporf4ezjetv6zdnl75453m:
    resolution: {integrity: sha512-hYfi3FXaM8WPLf4S1cikh/r4IxnO6zrhZbEGz2b660EJRbuxgpDS5gkCuYgGWg2xxh2rBuIr4Pvhve/7c31koA==}
    engines: {node: '>=4'}
    peerDependencies:
      '@typescript-eslint/parser': '*'
      eslint: ^2 || ^3 || ^4 || ^5 || ^6 || ^7.2.0 || ^8
    peerDependenciesMeta:
      '@typescript-eslint/parser':
        optional: true
    dependencies:
      '@typescript-eslint/parser': 5.30.3_b5e7v2qnwxfo6hmiq56u52mz3e
      array-includes: 3.1.5
      array.prototype.flat: 1.3.0
      debug: 2.6.9
      doctrine: 2.1.0
      eslint: 8.18.0
      eslint-import-resolver-node: 0.3.6
      eslint-module-utils: 2.7.3_bzaq7d2i4y5c5mw2ofduwxq46a
      has: 1.0.3
      is-core-module: 2.9.0
      is-glob: 4.0.3
      minimatch: 3.1.2
      object.values: 1.1.5
      resolve: 1.22.0
      tsconfig-paths: 3.14.1
    transitivePeerDependencies:
      - eslint-import-resolver-typescript
      - eslint-import-resolver-webpack
      - supports-color
    dev: true

  /eslint-plugin-node/11.1.0_eslint@8.18.0:
    resolution: {integrity: sha512-oUwtPJ1W0SKD0Tr+wqu92c5xuCeQqB3hSCHasn/ZgjFdA9iDGNkNf2Zi9ztY7X+hNuMib23LNGRm6+uN+KLE3g==}
    engines: {node: '>=8.10.0'}
    peerDependencies:
      eslint: '>=5.16.0'
    dependencies:
      eslint: 8.18.0
      eslint-plugin-es: 3.0.1_eslint@8.18.0
      eslint-utils: 2.1.0
      ignore: 5.2.0
      minimatch: 3.1.2
      resolve: 1.22.0
      semver: 6.3.0
    dev: true

  /eslint-plugin-svelte3/4.0.0_wy4erphnvhealet26qderqv6bu:
    resolution: {integrity: sha512-OIx9lgaNzD02+MDFNLw0GEUbuovNcglg+wnd/UY0fbZmlQSz7GlQiQ1f+yX0XvC07XPcDOnFcichqI3xCwp71g==}
    peerDependencies:
      eslint: '>=8.0.0'
      svelte: ^3.2.0
    dependencies:
      eslint: 8.18.0
      svelte: 3.48.0
    dev: true

  /eslint-scope/5.1.1:
    resolution: {integrity: sha512-2NxwbF/hZ0KpepYN0cNbo+FN6XoK7GaHlQhgx/hIZl6Va0bF45RQOOwhLIy8lQDbuCiadSLCBnH2CFYquit5bw==}
    engines: {node: '>=8.0.0'}
    dependencies:
      esrecurse: 4.3.0
      estraverse: 4.3.0
    dev: true

  /eslint-scope/7.1.1:
    resolution: {integrity: sha512-QKQM/UXpIiHcLqJ5AOyIW7XZmzjkzQXYE54n1++wb0u9V/abW3l9uQnxX8Z5Xd18xyKIMTUAyQ0k1e8pz6LUrw==}
    engines: {node: ^12.22.0 || ^14.17.0 || >=16.0.0}
    dependencies:
      esrecurse: 4.3.0
      estraverse: 5.3.0
    dev: true

  /eslint-utils/2.1.0:
    resolution: {integrity: sha512-w94dQYoauyvlDc43XnGB8lU3Zt713vNChgt4EWwhXAP2XkBvndfxF0AgIqKOOasjPIPzj9JqgwkwbCYD0/V3Zg==}
    engines: {node: '>=6'}
    dependencies:
      eslint-visitor-keys: 1.3.0
    dev: true

  /eslint-utils/3.0.0_eslint@8.18.0:
    resolution: {integrity: sha512-uuQC43IGctw68pJA1RgbQS8/NP7rch6Cwd4j3ZBtgo4/8Flj4eGE7ZYSZRN3iq5pVUv6GPdW5Z1RFleo84uLDA==}
    engines: {node: ^10.0.0 || ^12.0.0 || >= 14.0.0}
    peerDependencies:
      eslint: '>=5'
    dependencies:
      eslint: 8.18.0
      eslint-visitor-keys: 2.1.0
    dev: true

  /eslint-visitor-keys/1.3.0:
    resolution: {integrity: sha512-6J72N8UNa462wa/KFODt/PJ3IU60SDpC3QXC1Hjc1BXXpfL2C9R5+AU7jhe0F6GREqVMh4Juu+NY7xn+6dipUQ==}
    engines: {node: '>=4'}
    dev: true

  /eslint-visitor-keys/2.1.0:
    resolution: {integrity: sha512-0rSmRBzXgDzIsD6mGdJgevzgezI534Cer5L/vyMX0kHzT/jiB43jRhd9YUlMGYLQy2zprNmoT8qasCGtY+QaKw==}
    engines: {node: '>=10'}
    dev: true

  /eslint-visitor-keys/3.3.0:
    resolution: {integrity: sha512-mQ+suqKJVyeuwGYHAdjMFqjCyfl8+Ldnxuyp3ldiMBFKkvytrXUZWaiPCEav8qDHKty44bD+qV1IP4T+w+xXRA==}
    engines: {node: ^12.22.0 || ^14.17.0 || >=16.0.0}
    dev: true

  /eslint/8.18.0:
    resolution: {integrity: sha512-As1EfFMVk7Xc6/CvhssHUjsAQSkpfXvUGMFC3ce8JDe6WvqCgRrLOBQbVpsBFr1X1V+RACOadnzVvcUS5ni2bA==}
    engines: {node: ^12.22.0 || ^14.17.0 || >=16.0.0}
    hasBin: true
    dependencies:
      '@eslint/eslintrc': 1.3.0
      '@humanwhocodes/config-array': 0.9.5
      ajv: 6.12.6
      chalk: 4.1.2
      cross-spawn: 7.0.3
      debug: 4.3.4
      doctrine: 3.0.0
      escape-string-regexp: 4.0.0
      eslint-scope: 7.1.1
      eslint-utils: 3.0.0_eslint@8.18.0
      eslint-visitor-keys: 3.3.0
      espree: 9.3.2
      esquery: 1.4.0
      esutils: 2.0.3
      fast-deep-equal: 3.1.3
      file-entry-cache: 6.0.1
      functional-red-black-tree: 1.0.1
      glob-parent: 6.0.2
      globals: 13.15.0
      ignore: 5.2.0
      import-fresh: 3.3.0
      imurmurhash: 0.1.4
      is-glob: 4.0.3
      js-yaml: 4.1.0
      json-stable-stringify-without-jsonify: 1.0.1
      levn: 0.4.1
      lodash.merge: 4.6.2
      minimatch: 3.1.2
      natural-compare: 1.4.0
      optionator: 0.9.1
      regexpp: 3.2.0
      strip-ansi: 6.0.1
      strip-json-comments: 3.1.1
      text-table: 0.2.0
      v8-compile-cache: 2.3.0
    transitivePeerDependencies:
      - supports-color
    dev: true

  /espree/9.3.2:
    resolution: {integrity: sha512-D211tC7ZwouTIuY5x9XnS0E9sWNChB7IYKX/Xp5eQj3nFXhqmiUDB9q27y76oFl8jTg3pXcQx/bpxMfs3CIZbA==}
    engines: {node: ^12.22.0 || ^14.17.0 || >=16.0.0}
    dependencies:
      acorn: 8.7.1
      acorn-jsx: 5.3.2_acorn@8.7.1
      eslint-visitor-keys: 3.3.0
    dev: true

  /esprima/4.0.1:
    resolution: {integrity: sha512-eGuFFw7Upda+g4p+QHvnW0RyTX/SVeJBDM/gCtMARO0cLuT2HcEKnTPvhjV6aGeqrCB/sbNop0Kszm0jsaWU4A==}
    engines: {node: '>=4'}
    hasBin: true
    dev: true

  /esquery/1.4.0:
    resolution: {integrity: sha512-cCDispWt5vHHtwMY2YrAQ4ibFkAL8RbH5YGBnZBc90MolvvfkkQcJro/aZiAQUlQ3qgrYS6D6v8Gc5G5CQsc9w==}
    engines: {node: '>=0.10'}
    dependencies:
      estraverse: 5.3.0
    dev: true

  /esrecurse/4.3.0:
    resolution: {integrity: sha512-KmfKL3b6G+RXvP8N1vr3Tq1kL/oCFgn2NYXEtqP8/L3pKapUA4G8cFVaoF3SU323CD4XypR/ffioHmkti6/Tag==}
    engines: {node: '>=4.0'}
    dependencies:
      estraverse: 5.3.0
    dev: true

  /estraverse/4.3.0:
    resolution: {integrity: sha512-39nnKffWz8xN1BU/2c79n9nB9HDzo0niYUqx6xyqUnyoAnQyyWpOTdZEeiCch8BBu515t4wp9ZmgVfVhn9EBpw==}
    engines: {node: '>=4.0'}
    dev: true

  /estraverse/5.3.0:
    resolution: {integrity: sha512-MMdARuVEQziNTeJD8DgMqmhwR11BRQ/cBP+pLtYdSTnf3MIO8fFeiINEbX36ZdNlfU/7A9f3gUw49B3oQsvwBA==}
    engines: {node: '>=4.0'}
    dev: true

  /estree-walker/0.6.1:
    resolution: {integrity: sha512-SqmZANLWS0mnatqbSfRP5g8OXZC12Fgg1IwNtLsyHDzJizORW4khDfjPqJZsemPWBB2uqykUah5YpQ6epsqC/w==}
    dev: false

  /estree-walker/1.0.1:
    resolution: {integrity: sha512-1fMXF3YP4pZZVozF8j/ZLfvnR8NSIljt56UhbZ5PeeDmmGHpgpdwQt7ITlGvYaQukCvuBRMLEiKiYC+oeIg4cg==}
    dev: true

  /estree-walker/2.0.2:
    resolution: {integrity: sha512-Rfkk/Mp/DL7JVje3u18FxFujQlTNR2q6QfMSMB7AvCBx91NGj/ba3kCfza0f6dVDbw7YlRf/nDrn7pQrCCyQ/w==}

  /esutils/2.0.3:
    resolution: {integrity: sha512-kVscqXk4OCp68SZ0dkgEKVi6/8ij300KBWTJq32P/dYeWTSwK41WyTxalN1eRmA5Z9UU/LX9D7FWSmV9SAYx6g==}
    engines: {node: '>=0.10.0'}
    dev: true

  /execa/0.7.0:
    resolution: {integrity: sha512-RztN09XglpYI7aBBrJCPW95jEH7YF1UEPOoX9yDhUTPdp7mK+CQvnLTuD10BNXZ3byLTu2uehZ8EcKT/4CGiFw==}
    engines: {node: '>=4'}
    dependencies:
      cross-spawn: 5.1.0
      get-stream: 3.0.0
      is-stream: 1.1.0
      npm-run-path: 2.0.2
      p-finally: 1.0.0
      signal-exit: 3.0.7
      strip-eof: 1.0.0
    dev: true

  /expand-template/2.0.3:
    resolution: {integrity: sha512-XYfuKMvj4O35f/pOXLObndIRvyQ+/+6AhODh+OKWj9S9498pHHn/IMszH+gt0fBCRWMNfk1ZSp5x3AifmnI2vg==}
    engines: {node: '>=6'}
    dev: true

  /extendable-error/0.1.7:
    resolution: {integrity: sha512-UOiS2in6/Q0FK0R0q6UY9vYpQ21mr/Qn1KOnte7vsACuNJf514WvCCUHSRCPcgjPT2bAhNIJdlE6bVap1GKmeg==}
    dev: true

  /external-editor/3.1.0:
    resolution: {integrity: sha512-hMQ4CX1p1izmuLYyZqLMO/qGNw10wSv9QDCPfzXfyFrOaCSSoRfqE1Kf1s5an66J5JZC62NewG+mK49jOCtQew==}
    engines: {node: '>=4'}
    dependencies:
      chardet: 0.7.0
      iconv-lite: 0.4.24
      tmp: 0.0.33
    dev: true

  /fast-deep-equal/3.1.3:
    resolution: {integrity: sha512-f3qQ9oQy9j2AhBe/H9VC91wLmKBCCU/gDOnKNAYG5hswO7BLKj09Hc5HYNz9cGI++xlpDCIgDaitVs03ATR84Q==}
    dev: true

  /fast-glob/3.2.11:
    resolution: {integrity: sha512-xrO3+1bxSo3ZVHAnqzyuewYT6aMFHRAd4Kcs92MAonjwQZLsK9d0SF1IyQ3k5PoirxTW0Oe/RqFgMQ6TcNE5Ew==}
    engines: {node: '>=8.6.0'}
    dependencies:
      '@nodelib/fs.stat': 2.0.5
      '@nodelib/fs.walk': 1.2.8
      glob-parent: 5.1.2
      merge2: 1.4.1
      micromatch: 4.0.5
    dev: true

  /fast-json-stable-stringify/2.1.0:
    resolution: {integrity: sha512-lhd/wF+Lk98HZoTCtlVraHtfh5XYijIjalXck7saUtuanSDyLMxnHhSXEDJqHxD7msR8D0uCmqlkwjCV8xvwHw==}
    dev: true

  /fast-levenshtein/2.0.6:
    resolution: {integrity: sha512-DCXu6Ifhqcks7TZKY3Hxp3y6qphY5SJZmrWMDrKcERSOXWQdMhU9Ig/PYrzyw/ul9jOIyh0N4M0tbC5hodg8dw==}
    dev: true

  /fastq/1.13.0:
    resolution: {integrity: sha512-YpkpUnK8od0o1hmeSc7UUs/eB/vIPWJYjKck2QKIzAf71Vm1AAQ3EbuZB3g2JIy+pg+ERD0vqI79KyZiB2e2Nw==}
    dependencies:
      reusify: 1.0.4
    dev: true

  /fetch-blob/3.1.5:
    resolution: {integrity: sha512-N64ZpKqoLejlrwkIAnb9iLSA3Vx/kjgzpcDhygcqJ2KKjky8nCgUQ+dzXtbrLaWZGZNmNfQTsiQ0weZ1svglHg==}
    engines: {node: ^12.20 || >= 14.13}
    dependencies:
      node-domexception: 1.0.0
      web-streams-polyfill: 3.2.1
    dev: true

  /file-entry-cache/6.0.1:
    resolution: {integrity: sha512-7Gps/XWymbLk2QLYK4NzpMOrYjMhdIxXuIvy2QBsLE6ljuodKvdkWs/cpyJJ3CVIVpH0Oi1Hvg1ovbMzLdFBBg==}
    engines: {node: ^10.12.0 || >=12.0.0}
    dependencies:
      flat-cache: 3.0.4
    dev: true

  /file-uri-to-path/1.0.0:
    resolution: {integrity: sha512-0Zt+s3L7Vf1biwWZ29aARiVYLx7iMGnEUl9x33fbB/j3jR81u/O2LbqK+Bm1CDSNDKVtJ/YjwY7TUd5SkeLQLw==}
    dev: false

  /fill-range/7.0.1:
    resolution: {integrity: sha512-qOo9F+dMUmC2Lcb4BbVvnKJxTPjCm+RRpe4gDuGrzkL7mEVl/djYSu2OdQ2Pa302N4oqkSg9ir6jaLWJ2USVpQ==}
    engines: {node: '>=8'}
    dependencies:
      to-regex-range: 5.0.1

  /find-up/2.1.0:
    resolution: {integrity: sha512-NWzkk0jSJtTt08+FBFMvXoeZnOJD+jTtsRmBYbAIzJdX6l7dLgR7CTubCM5/eDdPUBvLCeVasP1brfVR/9/EZQ==}
    engines: {node: '>=4'}
    dependencies:
      locate-path: 2.0.0
    dev: true

  /find-up/4.1.0:
    resolution: {integrity: sha512-PpOwAdQ/YlXQ2vj8a3h8IipDuYRi3wceVQQGYWxNINccq40Anw7BlsEXCMbt1Zt+OLA6Fq9suIpIWD0OsnISlw==}
    engines: {node: '>=8'}
    dependencies:
      locate-path: 5.0.0
      path-exists: 4.0.0
    dev: true

  /find-up/5.0.0:
    resolution: {integrity: sha512-78/PXT1wlLLDgTzDs7sjq9hzz0vXD+zn+7wypEe4fXQxCmdmqfGsEPQxmiCSQI3ajFV91bVSsvNtrJRiW6nGng==}
    engines: {node: '>=10'}
    dependencies:
      locate-path: 6.0.0
      path-exists: 4.0.0
    dev: true

  /find-yarn-workspace-root2/1.2.16:
    resolution: {integrity: sha512-hr6hb1w8ePMpPVUK39S4RlwJzi+xPLuVuG8XlwXU3KD5Yn3qgBWVfy3AzNlDhWvE1EORCE65/Qm26rFQt3VLVA==}
    dependencies:
      micromatch: 4.0.5
      pkg-dir: 4.2.0
    dev: true

  /flat-cache/3.0.4:
    resolution: {integrity: sha512-dm9s5Pw7Jc0GvMYbshN6zchCA9RgQlzzEZX3vylR9IqFfS8XciblUXOKfW6SiuJ0e13eDYZoZV5wdrev7P3Nwg==}
    engines: {node: ^10.12.0 || >=12.0.0}
    dependencies:
      flatted: 3.2.6
      rimraf: 3.0.2
    dev: true

  /flatted/3.2.6:
    resolution: {integrity: sha512-0sQoMh9s0BYsm+12Huy/rkKxVu4R1+r96YX5cG44rHV0pQ6iC3Q+mkoMFaGWObMFYQxCVT+ssG1ksneA2MI9KQ==}
    dev: true

  /flexsearch/0.7.21:
    resolution: {integrity: sha512-W7cHV7Hrwjid6lWmy0IhsWDFQboWSng25U3VVywpHOTJnnAZNPScog67G+cVpeX9f7yDD21ih0WDrMMT+JoaYg==}
    dev: true

  /foreground-child/2.0.0:
    resolution: {integrity: sha512-dCIq9FpEcyQyXKCkyzmlPTFNgrCzPudOe+mhvJU5zAtlBnGVy2yKxtfsxK2tQBThwq225jcvBjpw1Gr40uzZCA==}
    engines: {node: '>=8.0.0'}
    dependencies:
      cross-spawn: 7.0.3
      signal-exit: 3.0.7
    dev: true

  /formdata-polyfill/4.0.10:
    resolution: {integrity: sha512-buewHzMvYL29jdeQTVILecSaZKnt/RJWjoZCF5OW60Z67/GmSLBkOFM7qh1PI3zFNtJbaZL5eQu1vLfazOwj4g==}
    engines: {node: '>=12.20.0'}
    dependencies:
      fetch-blob: 3.1.5
    dev: true

  /fs-constants/1.0.0:
    resolution: {integrity: sha512-y6OAwoSIf7FyjMIv94u+b5rdheZEjzR63GTyZJm5qh4Bi+2YgwLCcI/fPFZkL5PSixOt6ZNKm+w+Hfp/Bciwow==}
    dev: true

  /fs-extra/7.0.1:
    resolution: {integrity: sha512-YJDaCJZEnBmcbw13fvdAM9AwNOJwOzrE4pqMqBq5nFiEqXUqHwlK4B+3pUw6JNvfSPtX05xFHtYy/1ni01eGCw==}
    engines: {node: '>=6 <7 || >=8'}
    dependencies:
      graceful-fs: 4.2.10
      jsonfile: 4.0.0
      universalify: 0.1.2
    dev: true

  /fs-extra/8.1.0:
    resolution: {integrity: sha512-yhlQgA6mnOJUKOsRUFsgJdQCvkKhcz8tlZG5HBQfReYZy46OwLcY+Zia0mtdHsOo9y/hP+CxMN0TU9QxoOtG4g==}
    engines: {node: '>=6 <7 || >=8'}
    dependencies:
      graceful-fs: 4.2.10
      jsonfile: 4.0.0
      universalify: 0.1.2
    dev: true

  /fs-minipass/2.1.0:
    resolution: {integrity: sha512-V/JgOLFCS+R6Vcq0slCuaeWEdNC3ouDlJMNIsacH2VtALiu9mV4LPrHc5cDl8k5aw6J8jwgWWpiTo5RYhmIzvg==}
    engines: {node: '>= 8'}
    dependencies:
      minipass: 3.3.4
    dev: false

  /fs.realpath/1.0.0:
    resolution: {integrity: sha512-OO0pH2lK6a0hZnAdau5ItzHPI6pUlvI7jMVnxUQRtw4owF2wk8lOSabtGDCTP4Ggrg2MbGnWO9X8K1t4+fGMDw==}

  /fsevents/2.3.2:
    resolution: {integrity: sha512-xiqMQR4xAeHTuB9uWm+fFRcIOgKBMiOBP+eXiyT7jsgVCq1bkVygt00oASowB7EdtpOHaaPgKt812P9ab+DDKA==}
    engines: {node: ^8.16.0 || ^10.6.0 || >=11.0.0}
    os: [darwin]
    requiresBuild: true
    optional: true

  /function-bind/1.1.1:
    resolution: {integrity: sha512-yIovAzMX49sF8Yl58fSCWJ5svSLuaibPxXQJFLmBObTuCr0Mf1KiPopGM9NiFjiYBCbfaa2Fh6breQ6ANVTI0A==}

  /function.prototype.name/1.1.5:
    resolution: {integrity: sha512-uN7m/BzVKQnCUF/iW8jYea67v++2u7m5UgENbHRtdDVclOUP+FMPlCNdmk0h/ysGyo2tavMJEDqJAkJdRa1vMA==}
    engines: {node: '>= 0.4'}
    dependencies:
      call-bind: 1.0.2
      define-properties: 1.1.4
      es-abstract: 1.20.1
      functions-have-names: 1.2.3
    dev: true

  /functional-red-black-tree/1.0.1:
    resolution: {integrity: sha512-dsKNQNdj6xA3T+QlADDA7mOSlX0qiMINjn0cgr+eGHGsbSHzTabcIogz2+p/iqP1Xs6EP/sS2SbqH+brGTbq0g==}
    dev: true

  /functions-have-names/1.2.3:
    resolution: {integrity: sha512-xckBUXyTIqT97tq2x2AMb+g163b5JFysYk0x4qxNFwbfQkmNZoiRHb6sPzI9/QV33WeuvVYBUIiD4NzNIyqaRQ==}
    dev: true

  /gauge/3.0.2:
    resolution: {integrity: sha512-+5J6MS/5XksCuXq++uFRsnUd7Ovu1XenbeuIuNRJxYWjgQbPuFhT14lAvsWfqfAmnwluf1OwMjz39HjfLPci0Q==}
    engines: {node: '>=10'}
    dependencies:
      aproba: 2.0.0
      color-support: 1.1.3
      console-control-strings: 1.1.0
      has-unicode: 2.0.1
      object-assign: 4.1.1
      signal-exit: 3.0.7
      string-width: 4.2.3
      strip-ansi: 6.0.1
      wide-align: 1.1.5
    dev: false

  /get-caller-file/1.0.3:
    resolution: {integrity: sha512-3t6rVToeoZfYSGd8YoLFR2DJkiQrIiUrGcjvFX2mDw3bn6k2OtwHN0TNCLbBO+w8qTvimhDkv+LSscbJY1vE6w==}
    dev: true

  /get-caller-file/2.0.5:
    resolution: {integrity: sha512-DyFP3BM/3YHTQOCUL/w0OZHR0lpKeGrxotcHWcqNEdnltqFwXVfhEBQ94eIo34AfQpo0rGki4cyIiftY06h2Fg==}
    engines: {node: 6.* || 8.* || >= 10.*}
    dev: true

  /get-intrinsic/1.1.2:
    resolution: {integrity: sha512-Jfm3OyCxHh9DJyc28qGk+JmfkpO41A4XkneDSujN9MDXrm4oDKdHvndhZ2dN94+ERNfkYJWDclW6k2L/ZGHjXA==}
    dependencies:
      function-bind: 1.1.1
      has: 1.0.3
      has-symbols: 1.0.3
    dev: true

  /get-port/3.2.0:
    resolution: {integrity: sha512-x5UJKlgeUiNT8nyo/AcnwLnZuZNcSjSw0kogRB+Whd1fjjFq4B1hySFxSFWWSn4mIBzg3sRNUDFYc4g5gjPoLg==}
    engines: {node: '>=4'}
    dev: true

  /get-stream/3.0.0:
    resolution: {integrity: sha512-GlhdIUuVakc8SJ6kK0zAFbiGzRFzNnY4jUuEbV9UROo4Y+0Ny4fjvcZFVTeDA4odpFyOQzaw6hXukJSq/f28sQ==}
    engines: {node: '>=4'}
    dev: true

  /get-symbol-description/1.0.0:
    resolution: {integrity: sha512-2EmdH1YvIQiZpltCNgkuiUnyukzxM/R6NDJX31Ke3BG1Nq5b0S2PhX59UKi9vZpPDQVdqn+1IcaAwnzTT5vCjw==}
    engines: {node: '>= 0.4'}
    dependencies:
      call-bind: 1.0.2
      get-intrinsic: 1.1.2
    dev: true

  /github-from-package/0.0.0:
    resolution: {integrity: sha1-l/tdlr/eiXMxPyDoKI75oWf6ZM4=}
    dev: true

  /gitignore-parser/0.0.2:
    resolution: {integrity: sha512-X6mpqUv59uWLGD4n3hZ8Cu8KbF2PMWPSFYmxZjdkpm3yOU7hSUYnzTkZI1mcWqchphvqyuz3/BhgBR4E/JtkCg==}
    engines: {node: '>=0.10.0'}
    dev: true

  /glob-parent/5.1.2:
    resolution: {integrity: sha512-AOIgSQCepiJYwP3ARnGx+5VnTu2HBYdzbGP45eLw1vr3zB3vZLeyed1sC9hnbcOc9/SrMyM5RPQrkGz4aS9Zow==}
    engines: {node: '>= 6'}
    dependencies:
      is-glob: 4.0.3

  /glob-parent/6.0.2:
    resolution: {integrity: sha512-XxwI8EOhVQgWp6iDL+3b0r86f4d6AX6zSU55HfB4ydCEuXLXc5FcYeOu+nnGftS4TEju/11rt4KJPTMgbfmv4A==}
    engines: {node: '>=10.13.0'}
    dependencies:
      is-glob: 4.0.3
    dev: true

  /glob/7.1.6:
    resolution: {integrity: sha512-LwaxwyZ72Lk7vZINtNNrywX0ZuLyStrdDtabefZKAY5ZGJhVtgdznluResxNmPitE0SAO+O26sWTHeKSI2wMBA==}
    dependencies:
      fs.realpath: 1.0.0
      inflight: 1.0.6
      inherits: 2.0.4
      minimatch: 3.1.2
      once: 1.4.0
      path-is-absolute: 1.0.1
    dev: true

  /glob/7.2.3:
    resolution: {integrity: sha512-nFR0zLpU2YCaRxwoCJvL6UvCH2JFyFVIvwTLsIf21AuHlMskA1hhTdk+LlYJtOlYt9v6dvszD2BGRqBL+iQK9Q==}
    dependencies:
      fs.realpath: 1.0.0
      inflight: 1.0.6
      inherits: 2.0.4
      minimatch: 3.1.2
      once: 1.4.0
      path-is-absolute: 1.0.1

  /globals/13.15.0:
    resolution: {integrity: sha512-bpzcOlgDhMG070Av0Vy5Owklpv1I6+j96GhUI7Rh7IzDCKLzboflLrrfqMu8NquDbiR4EOQk7XzJwqVJxicxog==}
    engines: {node: '>=8'}
    dependencies:
      type-fest: 0.20.2
    dev: true

  /globalyzer/0.1.0:
    resolution: {integrity: sha512-40oNTM9UfG6aBmuKxk/giHn5nQ8RVz/SS4Ir6zgzOv9/qC3kKZ9v4etGTcJbEl/NyVQH7FGU7d+X1egr57Md2Q==}

  /globby/11.1.0:
    resolution: {integrity: sha512-jhIXaOzy1sb8IyocaruWSn1TjmnBVs8Ayhcy83rmxNJ8q2uWKCAj3CnJY+KpGSXCueAPc0i05kVvVKtP1t9S3g==}
    engines: {node: '>=10'}
    dependencies:
      array-union: 2.1.0
      dir-glob: 3.0.1
      fast-glob: 3.2.11
      ignore: 5.2.0
      merge2: 1.4.1
      slash: 3.0.0
    dev: true

  /globrex/0.1.2:
    resolution: {integrity: sha512-uHJgbwAMwNFf5mLst7IWLNg14x1CkeqglJb/K3doi4dw6q2IvAAmM/Y81kevy83wP+Sst+nutFTYOGg3d1lsxg==}

  /golden-fleece/1.0.9:
    resolution: {integrity: sha512-YSwLaGMOgSBx9roJlNLL12c+FRiw7VECphinc6mGucphc/ZxTHgdEz6gmJqH6NOzYEd/yr64hwjom5pZ+tJVpg==}
    dev: true

  /graceful-fs/4.2.10:
    resolution: {integrity: sha512-9ByhssR2fPVsNZj478qUUbKfmL0+t5BDVyjShtyZZLiK7ZDAArFFfopyOTj0M05wE2tJPisA4iTnnXl2YoPvOA==}

  /grapheme-splitter/1.0.4:
    resolution: {integrity: sha512-bzh50DW9kTPM00T8y4o8vQg89Di9oLJVLW/KaOGIXJWP/iqCN6WKYkbNOF04vFLJhwcpYUh9ydh/+5vpOqV4YQ==}
    dev: true

  /hard-rejection/2.1.0:
    resolution: {integrity: sha512-VIZB+ibDhx7ObhAe7OVtoEbuP4h/MuOTHJ+J8h/eBXotJYl0fBgR72xDFCKgIh22OJZIOVNxBMWuhAr10r8HdA==}
    engines: {node: '>=6'}
    dev: true

  /has-bigints/1.0.2:
    resolution: {integrity: sha512-tSvCKtBr9lkF0Ex0aQiP9N+OpV4zi2r/Nee5VkRDbaqv35RLYMzbwQfFSZZH0kR+Rd6302UJZ2p/bJCEoR3VoQ==}
    dev: true

  /has-flag/3.0.0:
    resolution: {integrity: sha512-sKJf1+ceQBr4SMkvQnBDNDtf4TXpVhVGateu0t918bl30FnbE2m4vNLX+VWe/dpjlb+HugGYzW7uQXH98HPEYw==}
    engines: {node: '>=4'}
    dev: true

  /has-flag/4.0.0:
    resolution: {integrity: sha512-EykJT/Q1KjTWctppgIAgfSO0tKVuZUjhgMr17kqTumMl6Afv3EISleU7qZUzoXDFTAHTDC4NOoG/ZxU3EvlMPQ==}
    engines: {node: '>=8'}
    dev: true

  /has-property-descriptors/1.0.0:
    resolution: {integrity: sha512-62DVLZGoiEBDHQyqG4w9xCuZ7eJEwNmJRWw2VY84Oedb7WFcA27fiEVe8oUQx9hAUJ4ekurquucTGwsyO1XGdQ==}
    dependencies:
      get-intrinsic: 1.1.2
    dev: true

  /has-symbols/1.0.3:
    resolution: {integrity: sha512-l3LCuF6MgDNwTDKkdYGEihYjt5pRPbEg46rtlmnSPlUbgmB8LOIrKJbYYFBSbnPaJexMKtiPO8hmeRjRz2Td+A==}
    engines: {node: '>= 0.4'}
    dev: true

  /has-tostringtag/1.0.0:
    resolution: {integrity: sha512-kFjcSNhnlGV1kyoGk7OXKSawH5JOb/LzUc5w9B02hOTO0dfFRjbHQKvg1d6cf3HbeUmtU9VbbV3qzZ2Teh97WQ==}
    engines: {node: '>= 0.4'}
    dependencies:
      has-symbols: 1.0.3
    dev: true

  /has-unicode/2.0.1:
    resolution: {integrity: sha512-8Rf9Y83NBReMnx0gFzA8JImQACstCYWUplepDa9xprwwtmgEZUF0h/i5xSA625zB/I37EtrswSST6OXxwaaIJQ==}
    dev: false

  /has/1.0.3:
    resolution: {integrity: sha512-f2dvO0VU6Oej7RkWJGrehjbzMAjFp5/VKPp5tTpWIV4JHHZK1/BxbFRtf/siA2SWTe09caDmVtYYzWEIbBS4zw==}
    engines: {node: '>= 0.4.0'}
    dependencies:
      function-bind: 1.1.1

  /hosted-git-info/2.8.9:
    resolution: {integrity: sha512-mxIDAb9Lsm6DoOJ7xH+5+X4y1LU/4Hi50L9C5sIswK3JzULS4bwk1FvjdBgvYR4bzT4tuUQiC15FE2f5HbLvYw==}
    dev: true

  /html-escaper/2.0.2:
    resolution: {integrity: sha512-H2iMtd0I4Mt5eYiapRdIDjp+XzelXQ0tFE4JS7YFwFevXXMmOp9myNrUvCg0D6ws8iqkRPBfKHgbwig1SmlLfg==}
    dev: true

  /https-proxy-agent/5.0.1:
    resolution: {integrity: sha512-dFcAjpTQFgoLMzC2VwU+C/CbS7uRL0lWmxDITmqm7C+7F0Odmj6s9l6alZc6AELXhrnggM2CeWSXHGOdX2YtwA==}
    engines: {node: '>= 6'}
    dependencies:
      agent-base: 6.0.2
      debug: 4.3.4
    transitivePeerDependencies:
      - supports-color
    dev: false

  /human-id/1.0.2:
    resolution: {integrity: sha512-UNopramDEhHJD+VR+ehk8rOslwSfByxPIZyJRfV739NDhN5LF1fa1MqnzKm2lGTQRjNrjK19Q5fhkgIfjlVUKw==}
    dev: true

  /iconv-lite/0.4.24:
    resolution: {integrity: sha512-v3MXnZAcvnywkTUEZomIActle7RXXeedOR31wwl7VlyoXO4Qi9arvSenNQWne1TcRwhCL1HwLI21bEqdpj8/rA==}
    engines: {node: '>=0.10.0'}
    dependencies:
      safer-buffer: 2.1.2
    dev: true

  /ieee754/1.2.1:
    resolution: {integrity: sha512-dcyqhDvX1C46lXZcVqCpK+FtMRQVdIMN6/Df5js2zouUsqG7I6sFxitIC+7KYK29KdXOLHdu9zL4sFnoVQnqaA==}
    dev: true

  /ignore/5.2.0:
    resolution: {integrity: sha512-CmxgYGiEPCLhfLnpPp1MoRmifwEIOgjcHXxOBjv7mY96c+eWScsOP9c112ZyLdWHi0FxHjI+4uVhKYp/gcdRmQ==}
    engines: {node: '>= 4'}
    dev: true

  /imagetools-core/3.0.3:
    resolution: {integrity: sha512-JK7kb0ezkzD27zQgZs7mtRd7DekC+/RTePjIzPsuBAp3S/Z17wNt+6TSEdDJRQSV5xiGV+SOG00weSGVdX3Xig==}
    engines: {node: '>=12.0.0'}
    dependencies:
      sharp: 0.30.7
    dev: true

  /import-fresh/3.3.0:
    resolution: {integrity: sha512-veYYhQa+D1QBKznvhUHxb8faxlrwUnxseDAbAp457E0wLNio2bOSKnjYDhMj+YiAq61xrMGhQk9iXVk5FzgQMw==}
    engines: {node: '>=6'}
    dependencies:
      parent-module: 1.0.1
      resolve-from: 4.0.0
    dev: true

  /imurmurhash/0.1.4:
    resolution: {integrity: sha512-JmXMZ6wuvDmLiHEml9ykzqO6lwFbof0GG4IkcGaENdCRDDmMVnny7s5HsIgHCbaq0w2MyPhDqkhTUgS2LU2PHA==}
    engines: {node: '>=0.8.19'}
    dev: true

  /indent-string/4.0.0:
    resolution: {integrity: sha512-EdDDZu4A2OyIK7Lr/2zG+w5jmbuk1DVBnEwREQvBzspBJkCEbRa8GxU1lghYcaGJCnRWibjDXlq779X1/y5xwg==}
    engines: {node: '>=8'}
    dev: true

  /inflight/1.0.6:
    resolution: {integrity: sha512-k92I/b08q4wvFscXCLvqfsHCrjrF7yiXsQuIVvVE7N82W3+aqpzuUdBbfhWcy/FZR3/4IgflMgKLOsvPDrGCJA==}
    dependencies:
      once: 1.4.0
      wrappy: 1.0.2

  /inherits/2.0.4:
    resolution: {integrity: sha512-k/vGaX4/Yla3WzyMCvTQOXYeIHvqOKtnqBduzTHpzpQZzAskKMhZ2K+EnBiSM9zGSoIFeMpXKxa4dYeZIQqewQ==}

  /ini/1.3.8:
    resolution: {integrity: sha512-JV/yugV2uzW5iMRSiZAyDtQd+nxtUnjeLt0acNdw98kKLrvuRVyB80tsREOE7yvGVgalhZ6RNXCmEHkUKBKxew==}
    dev: true

  /internal-slot/1.0.3:
    resolution: {integrity: sha512-O0DB1JC/sPyZl7cIo78n5dR7eUSwwpYPiXRhTzNxZVAMUuB8vlnRFyLxdrVToks6XPLVnFfbzaVd5WLjhgg+vA==}
    engines: {node: '>= 0.4'}
    dependencies:
      get-intrinsic: 1.1.2
      has: 1.0.3
      side-channel: 1.0.4
    dev: true

  /invert-kv/1.0.0:
    resolution: {integrity: sha512-xgs2NH9AE66ucSq4cNG1nhSFghr5l6tdL15Pk+jl46bmmBapgoaY/AacXyaDznAqmGL99TiLSQgO/XazFSKYeQ==}
    engines: {node: '>=0.10.0'}
    dev: true

  /is-arrayish/0.2.1:
    resolution: {integrity: sha512-zz06S8t0ozoDXMG+ube26zeCTNXcKIPJZJi8hBrF4idCLms4CG9QtK7qBl1boi5ODzFpjswb5JPmHCbMpjaYzg==}
    dev: true

  /is-arrayish/0.3.2:
    resolution: {integrity: sha512-eVRqCvVlZbuw3GrM63ovNSNAeA1K16kaR/LRY/92w0zxQ5/1YzwblUX652i4Xs9RwAGjW9d9y6X88t8OaAJfWQ==}
    dev: true

  /is-bigint/1.0.4:
    resolution: {integrity: sha512-zB9CruMamjym81i2JZ3UMn54PKGsQzsJeo6xvN3HJJ4CAsQNB6iRutp2To77OfCNuoxspsIhzaPoO1zyCEhFOg==}
    dependencies:
      has-bigints: 1.0.2
    dev: true

  /is-binary-path/2.1.0:
    resolution: {integrity: sha512-ZMERYes6pDydyuGidse7OsHxtbI7WVeUEozgR/g7rd0xUimYNlvZRE/K2MgZTjWy725IfelLeVcEM97mmtRGXw==}
    engines: {node: '>=8'}
    dependencies:
      binary-extensions: 2.2.0

  /is-boolean-object/1.1.2:
    resolution: {integrity: sha512-gDYaKHJmnj4aWxyj6YHyXVpdQawtVLHU5cb+eztPGczf6cjuTdwve5ZIEfgXqH4e57An1D1AKf8CZ3kYrQRqYA==}
    engines: {node: '>= 0.4'}
    dependencies:
      call-bind: 1.0.2
      has-tostringtag: 1.0.0
    dev: true

  /is-builtin-module/3.1.0:
    resolution: {integrity: sha512-OV7JjAgOTfAFJmHZLvpSTb4qi0nIILDV1gWPYDnDJUTNFM5aGlRAhk4QcT8i7TuAleeEV5Fdkqn3t4mS+Q11fg==}
    engines: {node: '>=6'}
    dependencies:
      builtin-modules: 3.3.0
    dev: true

  /is-callable/1.2.4:
    resolution: {integrity: sha512-nsuwtxZfMX67Oryl9LCQ+upnC0Z0BgpwntpS89m1H/TLF0zNfzfLMV/9Wa/6MZsj0acpEjAO0KF1xT6ZdLl95w==}
    engines: {node: '>= 0.4'}
    dev: true

  /is-ci/3.0.1:
    resolution: {integrity: sha512-ZYvCgrefwqoQ6yTyYUbQu64HsITZ3NfKX1lzaEYdkTDcfKzzCI/wthRRYKkdjHKFVgNiXKAKm65Zo1pk2as/QQ==}
    hasBin: true
    dependencies:
      ci-info: 3.3.2
    dev: true

  /is-core-module/2.9.0:
    resolution: {integrity: sha512-+5FPy5PnwmO3lvfMb0AsoPaBG+5KHUI0wYFXOtYPnVVVspTFUuMZNfNaNVRt3FZadstu2c8x23vykRW/NBoU6A==}
    dependencies:
      has: 1.0.3

  /is-date-object/1.0.5:
    resolution: {integrity: sha512-9YQaSxsAiSwcvS33MBk3wTCVnWK+HhF8VZR2jRxehM16QcVOdHqPn4VPHmRK4lSr38n9JriurInLcP90xsYNfQ==}
    engines: {node: '>= 0.4'}
    dependencies:
      has-tostringtag: 1.0.0
    dev: true

  /is-extglob/2.1.1:
    resolution: {integrity: sha512-SbKbANkN603Vi4jEZv49LeVJMn4yGwsbzZworEoyEiutsN3nJYdbO36zfhGJ6QEDpOZIFkDtnq5JRxmvl3jsoQ==}
    engines: {node: '>=0.10.0'}

  /is-fullwidth-code-point/1.0.0:
    resolution: {integrity: sha512-1pqUqRjkhPJ9miNq9SwMfdvi6lBJcd6eFxvfaivQhaH3SgisfiuudvFntdKOmxuee/77l+FPjKrQjWvmPjWrRw==}
    engines: {node: '>=0.10.0'}
    dependencies:
      number-is-nan: 1.0.1
    dev: true

  /is-fullwidth-code-point/2.0.0:
    resolution: {integrity: sha512-VHskAKYM8RfSFXwee5t5cbN5PZeq1Wrh6qd5bkyiXIf6UQcN6w/A0eXM9r6t8d+GYOh+o6ZhiEnb88LN/Y8m2w==}
    engines: {node: '>=4'}
    dev: true

  /is-fullwidth-code-point/3.0.0:
    resolution: {integrity: sha512-zymm5+u+sCsSWyD9qNaejV3DFvhCKclKdizYaJUuHA83RLjb7nSuGnddCHGv0hk+KY7BMAlsWeK4Ueg6EV6XQg==}
    engines: {node: '>=8'}

  /is-glob/4.0.3:
    resolution: {integrity: sha512-xelSayHH36ZgE7ZWhli7pW34hNbNl8Ojv5KVmkJD4hBdD3th8Tfk9vYasLM+mXWOZhFkgZfxhLSnrwRr4elSSg==}
    engines: {node: '>=0.10.0'}
    dependencies:
      is-extglob: 2.1.1

  /is-module/1.0.0:
    resolution: {integrity: sha512-51ypPSPCoTEIN9dy5Oy+h4pShgJmPCygKfyRCISBI+JoWT/2oJvK8QPxmwv7b/p239jXrm9M1mlQbyKJ5A152g==}
    dev: true

  /is-negative-zero/2.0.2:
    resolution: {integrity: sha512-dqJvarLawXsFbNDeJW7zAz8ItJ9cd28YufuuFzh0G8pNHjJMnY08Dv7sYX2uF5UpQOwieAeOExEYAWWfu7ZZUA==}
    engines: {node: '>= 0.4'}
    dev: true

  /is-number-object/1.0.7:
    resolution: {integrity: sha512-k1U0IRzLMo7ZlYIfzRu23Oh6MiIFasgpb9X76eqfFZAqwH44UI4KTBvBYIZ1dSL9ZzChTB9ShHfLkR4pdW5krQ==}
    engines: {node: '>= 0.4'}
    dependencies:
      has-tostringtag: 1.0.0
    dev: true

  /is-number/7.0.0:
    resolution: {integrity: sha512-41Cifkg6e8TylSpdtTpeLVMqvSBEVzTttHvERD741+pnZ8ANv0004MRL43QKPDlK9cGvNp6NZWZUBlbGXYxxng==}
    engines: {node: '>=0.12.0'}

  /is-plain-obj/1.1.0:
    resolution: {integrity: sha512-yvkRyxmFKEOQ4pNXCmJG5AEQNlXJS5LaONXo5/cLdTZdWvsZ1ioJEonLGAosKlMWE8lwUy/bJzMjcw8az73+Fg==}
    engines: {node: '>=0.10.0'}
    dev: true

  /is-promise/4.0.0:
    resolution: {integrity: sha512-hvpoI6korhJMnej285dSg6nu1+e6uxs7zG3BYAm5byqDsgJNWwxzM6z6iZiAgQR4TJ30JmBTOwqZUw3WlyH3AQ==}
    dev: true

  /is-reference/1.2.1:
    resolution: {integrity: sha512-U82MsXXiFIrjCK4otLT+o2NA2Cd2g5MLoOVXUZjIOhLurrRxpEXzI8O0KZHr3IjLvlAH1kTPYSuqer5T9ZVBKQ==}
    dependencies:
      '@types/estree': 0.0.52
    dev: true

  /is-regex/1.1.4:
    resolution: {integrity: sha512-kvRdxDsxZjhzUX07ZnLydzS1TU/TJlTUHHY4YLL87e37oUA49DfkLqgy+VjFocowy29cKvcSiu+kIv728jTTVg==}
    engines: {node: '>= 0.4'}
    dependencies:
      call-bind: 1.0.2
      has-tostringtag: 1.0.0
    dev: true

  /is-shared-array-buffer/1.0.2:
    resolution: {integrity: sha512-sqN2UDu1/0y6uvXyStCOzyhAjCSlHceFoMKJW8W9EU9cvic/QdsZ0kEU93HEy3IUEFZIiH/3w+AH/UQbPHNdhA==}
    dependencies:
      call-bind: 1.0.2
    dev: true

  /is-stream/1.1.0:
    resolution: {integrity: sha512-uQPm8kcs47jx38atAcWTVxyltQYoPT68y9aWYdV6yWXSyW8mzSat0TL6CiWdZeCdF3KrAvpVtnHbTv4RN+rqdQ==}
    engines: {node: '>=0.10.0'}
    dev: true

  /is-string/1.0.7:
    resolution: {integrity: sha512-tE2UXzivje6ofPW7l23cjDOMa09gb7xlAqG6jG5ej6uPV32TlWP3NKPigtaGeHNu9fohccRYvIiZMfOOnOYUtg==}
    engines: {node: '>= 0.4'}
    dependencies:
      has-tostringtag: 1.0.0
    dev: true

  /is-subdir/1.2.0:
    resolution: {integrity: sha512-2AT6j+gXe/1ueqbW6fLZJiIw3F8iXGJtt0yDrZaBhAZEG1raiTxKWU+IPqMCzQAXOUCKdA4UDMgacKH25XG2Cw==}
    engines: {node: '>=4'}
    dependencies:
      better-path-resolve: 1.0.0
    dev: true

  /is-symbol/1.0.4:
    resolution: {integrity: sha512-C/CPBqKWnvdcxqIARxyOh4v1UUEOCHpgDa0WYgpKDFMszcrPcffg5uhwSgPCLD2WWxmq6isisz87tzT01tuGhg==}
    engines: {node: '>= 0.4'}
    dependencies:
      has-symbols: 1.0.3
    dev: true

  /is-weakref/1.0.2:
    resolution: {integrity: sha512-qctsuLZmIQ0+vSSMfoVvyFe2+GSEvnmZ2ezTup1SBse9+twCCeial6EEi3Nc2KFcf6+qz2FBPnjXsk8xhKSaPQ==}
    dependencies:
      call-bind: 1.0.2
    dev: true

  /is-windows/1.0.2:
    resolution: {integrity: sha512-eXK1UInq2bPmjyX6e3VHIzMLobc4J94i4AWn+Hpq3OU5KkrRC96OAcR3PRJ/pGu6m8TRnBHP9dkXQVsT/COVIA==}
    engines: {node: '>=0.10.0'}
    dev: true

  /isexe/2.0.0:
    resolution: {integrity: sha512-RHxMLp9lnKHGHRng9QFhRCMbYAcVpn69smSGcq3f36xjgVVWThj4qqLbTLlq7Ssj8B+fIQ1EuCEGI2lKsyQeIw==}
    dev: true

  /istanbul-lib-coverage/3.2.0:
    resolution: {integrity: sha512-eOeJ5BHCmHYvQK7xt9GkdHuzuCGS1Y6g9Gvnx3Ym33fz/HpLRYxiS0wHNr+m/MBC8B647Xt608vCDEvhl9c6Mw==}
    engines: {node: '>=8'}
    dev: true

  /istanbul-lib-report/3.0.0:
    resolution: {integrity: sha512-wcdi+uAKzfiGT2abPpKZ0hSU1rGQjUQnLvtY5MpQ7QCTahD3VODhcu4wcfY1YtkGaDD5yuydOLINXsfbus9ROw==}
    engines: {node: '>=8'}
    dependencies:
      istanbul-lib-coverage: 3.2.0
      make-dir: 3.1.0
      supports-color: 7.2.0
    dev: true

  /istanbul-reports/3.1.4:
    resolution: {integrity: sha512-r1/DshN4KSE7xWEknZLLLLDn5CJybV3nw01VTkp6D5jzLuELlcbudfj/eSQFvrKsJuTVCGnePO7ho82Nw9zzfw==}
    engines: {node: '>=8'}
    dependencies:
      html-escaper: 2.0.2
      istanbul-lib-report: 3.0.0
    dev: true

  /js-tokens/4.0.0:
    resolution: {integrity: sha512-RdJUflcE3cUzKiMqQgsCu06FPu9UdIJO0beYbPhHN4k6apgJtifcoCtT9bcxOpYBtpD2kCM6Sbzg4CausW/PKQ==}
    dev: true

  /js-yaml/3.14.1:
    resolution: {integrity: sha512-okMH7OXXJ7YrN9Ok3/SXrnu4iX9yOk+25nqX4imS2npuvTYDmo/QEZoqwZkYaIDk3jVvBOTOIEgEhaLOynBS9g==}
    hasBin: true
    dependencies:
      argparse: 1.0.10
      esprima: 4.0.1
    dev: true

  /js-yaml/4.1.0:
    resolution: {integrity: sha512-wpxZs9NoxZaJESJGIZTyDEaYpl0FKSA+FB9aJiyemKhMwkxQg63h4T1KJgUGHpTqPDNRcmmYLugrRjJlBtWvRA==}
    hasBin: true
    dependencies:
      argparse: 2.0.1
    dev: true

  /json-parse-even-better-errors/2.3.1:
    resolution: {integrity: sha512-xyFwyhro/JEof6Ghe2iz2NcXoj2sloNsWr/XsERDK/oiPCfaNhl5ONfp+jQdAZRQQ0IJWNzH9zIZF7li91kh2w==}
    dev: true

  /json-schema-traverse/0.4.1:
    resolution: {integrity: sha512-xbbCH5dCYU5T8LcEhhuh7HJ88HXuW3qsI3Y0zOZFKfZEHcpWiHU/Jxzk629Brsab/mMiHQti9wMP+845RPe3Vg==}
    dev: true

  /json-stable-stringify-without-jsonify/1.0.1:
    resolution: {integrity: sha512-Bdboy+l7tA3OGW6FjyFHWkP5LuByj1Tk33Ljyq0axyzdk9//JSi2u3fP1QSmd1KNwq6VOKYGlAu87CisVir6Pw==}
    dev: true

  /json5/1.0.1:
    resolution: {integrity: sha512-aKS4WQjPenRxiQsC93MNfjx+nbF4PAdYzmd/1JIj8HYzqfbu86beTuNgXDzPknWk0n0uARlyewZo4s++ES36Ow==}
    hasBin: true
    dependencies:
      minimist: 1.2.6
    dev: true

  /jsonc-parser/3.0.0:
    resolution: {integrity: sha512-fQzRfAbIBnR0IQvftw9FJveWiHp72Fg20giDrHz6TdfB12UH/uue0D3hm57UB5KgAVuniLMCaS8P1IMj9NR7cA==}
    dev: true

  /jsonfile/4.0.0:
    resolution: {integrity: sha512-m6F1R3z8jjlf2imQHS2Qez5sjKWQzbuuhuJ/FKYFRZvPE3PuHcSMVZzfsLhGVOkfd20obL5SWEBew5ShlquNxg==}
    optionalDependencies:
      graceful-fs: 4.2.10
    dev: true

  /kind-of/6.0.3:
    resolution: {integrity: sha512-dcS1ul+9tmeD95T+x28/ehLgd9mENa3LsvDTtzm3vyBEO7RPptvAD+t44WVXaUjTBRcrpFeFlC8WCruUR456hw==}
    engines: {node: '>=0.10.0'}
    dev: true

  /kleur/3.0.3:
    resolution: {integrity: sha512-eTIzlVOSUR+JxdDFepEYcBMtZ9Qqdef+rnzWdRZuMbOywu5tO2w2N7rqjoANZ5k9vywhL6Br1VRjUIgTQx4E8w==}
    engines: {node: '>=6'}
    dev: false

  /kleur/4.1.5:
    resolution: {integrity: sha512-o+NO+8WrRiQEE4/7nwRJhN1HWpVmJm511pBHUxPLtp0BUISzlBplORYSmTclCnJvQq2tKu/sgl3xVpkc7ZWuQQ==}
    engines: {node: '>=6'}

  /lcid/1.0.0:
    resolution: {integrity: sha512-YiGkH6EnGrDGqLMITnGjXtGmNtjoXw9SVUzcaos8RBi7Ps0VBylkq+vOcY9QE5poLasPCR849ucFUkl0UzUyOw==}
    engines: {node: '>=0.10.0'}
    dependencies:
      invert-kv: 1.0.0
    dev: true

  /levn/0.4.1:
    resolution: {integrity: sha512-+bT2uH4E5LGE7h/n3evcS/sQlJXCpIp6ym8OWJ5eV6+67Dsql/LaaT7qJBAt2rzfoa/5QBGBhxDix1dMt2kQKQ==}
    engines: {node: '>= 0.8.0'}
    dependencies:
      prelude-ls: 1.2.1
      type-check: 0.4.0
    dev: true

  /lines-and-columns/1.2.4:
    resolution: {integrity: sha512-7ylylesZQ/PV29jhEDl3Ufjo6ZX7gCqJr5F7PKrqc93v7fzSymt1BpwEU8nAUXs8qzzvqhbjhK5QZg6Mt/HkBg==}
    dev: true

  /load-json-file/2.0.0:
    resolution: {integrity: sha512-3p6ZOGNbiX4CdvEd1VcE6yi78UrGNpjHO33noGwHCnT/o2fyllJDepsm8+mFFv/DvtwFHht5HIHSyOy5a+ChVQ==}
    engines: {node: '>=4'}
    dependencies:
      graceful-fs: 4.2.10
      parse-json: 2.2.0
      pify: 2.3.0
      strip-bom: 3.0.0
    dev: true

  /load-yaml-file/0.2.0:
    resolution: {integrity: sha512-OfCBkGEw4nN6JLtgRidPX6QxjBQGQf72q3si2uvqyFEMbycSFFHwAZeXx6cJgFM9wmLrf9zBwCP3Ivqa+LLZPw==}
    engines: {node: '>=6'}
    dependencies:
      graceful-fs: 4.2.10
      js-yaml: 3.14.1
      pify: 4.0.1
      strip-bom: 3.0.0
    dev: true

  /local-access/1.1.0:
    resolution: {integrity: sha512-XfegD5pyTAfb+GY6chk283Ox5z8WexG56OvM06RWLpAc/UHozO8X6xAxEkIitZOtsSMM1Yr3DkHgW5W+onLhCw==}
    engines: {node: '>=6'}
    dev: true

  /locate-character/2.0.5:
    resolution: {integrity: sha512-n2GmejDXtOPBAZdIiEFy5dJ5N38xBCXLNOtw2WpB9kGh6pnrEuKlwYI+Tkpofc4wDtVXHtoAOJaMRlYG/oYaxg==}
    dev: true

  /locate-path/2.0.0:
    resolution: {integrity: sha512-NCI2kiDkyR7VeEKm27Kda/iQHyKJe1Bu0FlTbYp3CqJu+9IFe9bLyAjMxf5ZDDbEg+iMPzB5zYyUTSm8wVTKmA==}
    engines: {node: '>=4'}
    dependencies:
      p-locate: 2.0.0
      path-exists: 3.0.0
    dev: true

  /locate-path/5.0.0:
    resolution: {integrity: sha512-t7hw9pI+WvuwNJXwk5zVHpyhIqzg2qTlklJOf0mVxGSbe3Fp2VieZcduNYjaLDoy6p9uGpQEGWG87WpMKlNq8g==}
    engines: {node: '>=8'}
    dependencies:
      p-locate: 4.1.0
    dev: true

  /locate-path/6.0.0:
    resolution: {integrity: sha512-iPZK6eYjbxRu3uB4/WZ3EsEIMJFMqAoopl3R+zuq0UjcAm/MO6KCweDgPfP3elTztoKP3KtnVHxTn2NHBSDVUw==}
    engines: {node: '>=10'}
    dependencies:
      p-locate: 5.0.0
    dev: true

  /lodash.merge/4.6.2:
    resolution: {integrity: sha512-0KpjqXRVvrYyCsX1swR/XTK0va6VQkQM6MNo7PqW77ByjAhoARA8EfrP1N4+KlKj8YS0ZUCtRT/YUuhyYDujIQ==}
    dev: true

  /lodash.startcase/4.4.0:
    resolution: {integrity: sha512-+WKqsK294HMSc2jEbNgpHpd0JfIBhp7rEV4aqXWqFr6AlXov+SlcgB1Fv01y2kGe3Gc8nMW7VA0SrGuSkRfIEg==}
    dev: true

  /lower-case/2.0.2:
    resolution: {integrity: sha512-7fm3l3NAF9WfN6W3JOmf5drwpVqX78JtoGJ3A6W0a6ZnldM41w2fV5D490psKFTpMds8TJse/eHLFFsNHHjHgg==}
    dependencies:
      tslib: 2.4.0
    dev: true

  /lru-cache/4.1.5:
    resolution: {integrity: sha512-sWZlbEP2OsHNkXrMl5GYk/jKk70MBng6UU4YI/qGDYbgf6YbP4EvmqISbXCoJiRKs+1bSpFHVgQxvJ17F2li5g==}
    dependencies:
      pseudomap: 1.0.2
      yallist: 2.1.2
    dev: true

  /lru-cache/6.0.0:
    resolution: {integrity: sha512-Jo6dJ04CmSjuznwJSS3pUeWmd/H0ffTlkXXgwZi+eq1UCmqQwCh+eLsYOYCwY991i2Fah4h1BEMCx4qThGbsiA==}
    engines: {node: '>=10'}
    dependencies:
      yallist: 4.0.0

  /lz-string/1.4.4:
    resolution: {integrity: sha512-0ckx7ZHRPqb0oUm8zNr+90mtf9DQB60H1wMCjBtfi62Kl3a7JbHob6gA2bC+xRvZoOL+1hzUK8jeuEIQE8svEQ==}
    hasBin: true
    dev: true

  /magic-string/0.25.9:
    resolution: {integrity: sha512-RmF0AsMzgt25qzqqLc1+MbHmhdx0ojF2Fvs4XnOqz2ZOBXzzkEwc/dJQZCYHAn7v1jbVOjAZfK8msRn4BxO4VQ==}
    dependencies:
      sourcemap-codec: 1.4.8
    dev: true

  /magic-string/0.26.2:
    resolution: {integrity: sha512-NzzlXpclt5zAbmo6h6jNc8zl2gNRGHvmsZW4IvZhTC4W7k4OlLP+S5YLussa/r3ixNT66KOQfNORlXHSOy/X4A==}
    engines: {node: '>=12'}
    dependencies:
      sourcemap-codec: 1.4.8

  /make-dir/3.1.0:
    resolution: {integrity: sha512-g3FeP20LNwhALb/6Cz6Dd4F2ngze0jz7tbzrD2wAV+o9FeNHe4rL+yK2md0J/fiSf1sa1ADhXqi5+oVwOM/eGw==}
    engines: {node: '>=8'}
    dependencies:
      semver: 6.3.0

  /map-obj/1.0.1:
    resolution: {integrity: sha512-7N/q3lyZ+LVCp7PzuxrJr4KMbBE2hW7BT7YNia330OFxIf4d3r5zVpicP2650l7CPN6RM9zOJRl3NGpqSiw3Eg==}
    engines: {node: '>=0.10.0'}
    dev: true

  /map-obj/4.3.0:
    resolution: {integrity: sha512-hdN1wVrZbb29eBGiGjJbeP8JbKjq1urkHJ/LIP/NY48MZ1QVXUsQBV1G1zvYFHn1XE06cwjBsOI2K3Ulnj1YXQ==}
    engines: {node: '>=8'}
    dev: true

  /marked/4.0.17:
    resolution: {integrity: sha512-Wfk0ATOK5iPxM4ptrORkFemqroz0ZDxp5MWfYA7H/F+wO17NRWV5Ypxi6p3g2Xmw2bKeiYOl6oVnLHKxBA0VhA==}
    engines: {node: '>= 12'}
    hasBin: true
    dev: true

  /mem/1.1.0:
    resolution: {integrity: sha512-nOBDrc/wgpkd3X/JOhMqYR+/eLqlfLP4oQfoBA6QExIxEl+GU01oyEkwWyueyO8110pUKijtiHGhEmYoOn88oQ==}
    engines: {node: '>=4'}
    dependencies:
      mimic-fn: 1.2.0
    dev: true

  /meow/6.1.1:
    resolution: {integrity: sha512-3YffViIt2QWgTy6Pale5QpopX/IvU3LPL03jOTqp6pGj3VjesdO/U8CuHMKpnQr4shCNCM5fd5XFFvIIl6JBHg==}
    engines: {node: '>=8'}
    dependencies:
      '@types/minimist': 1.2.2
      camelcase-keys: 6.2.2
      decamelize-keys: 1.1.0
      hard-rejection: 2.1.0
      minimist-options: 4.1.0
      normalize-package-data: 2.5.0
      read-pkg-up: 7.0.1
      redent: 3.0.0
      trim-newlines: 3.0.1
      type-fest: 0.13.1
      yargs-parser: 18.1.3
    dev: true

  /merge2/1.4.1:
    resolution: {integrity: sha512-8q7VEgMJW4J8tcfVPy8g09NcQwZdbwFEqhe/WZkoIzjn/3TGDwtOCYtXGxA3O8tPzpczCCDgv+P2P5y00ZJOOg==}
    engines: {node: '>= 8'}
    dev: true

  /micromatch/4.0.5:
    resolution: {integrity: sha512-DMy+ERcEW2q8Z2Po+WNXuw3c5YaUSFjAO5GsJqfEl7UjvtIuFKO6ZrKvcItdy98dwFI2N1tg3zNIdKaQT+aNdA==}
    engines: {node: '>=8.6'}
    dependencies:
      braces: 3.0.2
      picomatch: 2.3.1

  /mime-db/1.52.0:
    resolution: {integrity: sha512-sPU4uV7dYlvtWJxwwxHD0PuihVNiE7TyAbQ5SWxDCB9mUYvOgroQOwYQQOKPJ8CIbE+1ETVlOoK1UC2nU3gYvg==}
    engines: {node: '>= 0.6'}
    dev: true

  /mime-types/2.1.35:
    resolution: {integrity: sha512-ZDY+bPm5zTTF+YpCrAU9nK0UgICYPT0QtT1NZWFv4s++TNkcgVaT0g6+4R2uI4MjQjzysHB1zxuWL50hzaeXiw==}
    engines: {node: '>= 0.6'}
    dependencies:
      mime-db: 1.52.0
    dev: true

  /mime/3.0.0:
    resolution: {integrity: sha512-jSCU7/VB1loIWBZe14aEYHU/+1UMEHoaO7qxCOVJOw9GgH72VAWppxNcjU+x9a2k3GSIBXNKxXQFqRvvZ7vr3A==}
    engines: {node: '>=10.0.0'}
    hasBin: true
    dev: true

  /mimic-fn/1.2.0:
    resolution: {integrity: sha512-jf84uxzwiuiIVKiOLpfYk7N46TSy8ubTonmneY9vrpHNAnp0QBt2BxWV9dO3/j+BoVAb+a5G6YDPW3M5HOdMWQ==}
    engines: {node: '>=4'}
    dev: true

  /mimic-response/3.1.0:
    resolution: {integrity: sha512-z0yWI+4FDrrweS8Zmt4Ej5HdJmky15+L2e6Wgn3+iK5fWzb6T3fhNFq2+MeTRb064c6Wr4N/wv0DzQTjNzHNGQ==}
    engines: {node: '>=10'}
    dev: true

  /min-indent/1.0.1:
    resolution: {integrity: sha512-I9jwMn07Sy/IwOj3zVkVik2JTvgpaykDZEigL6Rx6N9LbMywwUSMtxET+7lVoDLLd3O3IXwJwvuuns8UB/HeAg==}
    engines: {node: '>=4'}
    dev: true

  /minimatch/3.1.2:
    resolution: {integrity: sha512-J7p63hRiAjw1NDEww1W7i37+ByIrOWO5XQQAzZ3VOcL0PNybwpfmV/N05zFAzwQ9USyEcX6t3UO+K5aqBQOIHw==}
    dependencies:
      brace-expansion: 1.1.11

  /minimist-options/4.1.0:
    resolution: {integrity: sha512-Q4r8ghd80yhO/0j1O3B2BjweX3fiHg9cdOwjJd2J76Q135c+NDxGCqdYKQ1SKBuFfgWbAUzBfvYjPUEeNgqN1A==}
    engines: {node: '>= 6'}
    dependencies:
      arrify: 1.0.1
      is-plain-obj: 1.1.0
      kind-of: 6.0.3
    dev: true

  /minimist/1.2.6:
    resolution: {integrity: sha512-Jsjnk4bw3YJqYzbdyBiNsPWHPfO++UGG749Cxs6peCu5Xg4nrena6OVxOYxrQTqww0Jmwt+Ref8rggumkTLz9Q==}
    dev: true

  /minipass/3.3.4:
    resolution: {integrity: sha512-I9WPbWHCGu8W+6k1ZiGpPu0GkoKBeorkfKNuAFBNS1HNFJvke82sxvI5bzcCNpWPorkOO5QQ+zomzzwRxejXiw==}
    engines: {node: '>=8'}
    dependencies:
      yallist: 4.0.0
    dev: false

  /minizlib/2.1.2:
    resolution: {integrity: sha512-bAxsR8BVfj60DWXHE3u30oHzfl4G7khkSuPW+qvpd7jFRHm7dLxOjUk1EHACJ/hxLY8phGJ0YhYHZo7jil7Qdg==}
    engines: {node: '>= 8'}
    dependencies:
      minipass: 3.3.4
      yallist: 4.0.0
    dev: false

  /mixme/0.5.4:
    resolution: {integrity: sha512-3KYa4m4Vlqx98GPdOHghxSdNtTvcP8E0kkaJ5Dlh+h2DRzF7zpuVVcA8B0QpKd11YJeP9QQ7ASkKzOeu195Wzw==}
    engines: {node: '>= 8.0.0'}
    dev: true

  /mkdirp-classic/0.5.3:
    resolution: {integrity: sha512-gKLcREMhtuZRwRAfqP3RFW+TK4JqApVBtOIftVgjuABpAtpxhPGaDcfvbhNvD0B8iD1oUr/txX35NjcaY6Ns/A==}
    dev: true

  /mkdirp/0.5.6:
    resolution: {integrity: sha512-FP+p8RB8OWpF3YZBCrP5gtADmtXApB5AMLn+vdyA+PyxCjrCs00mjyUozssO33cwDeT3wNGdLxJ5M//YqtHAJw==}
    hasBin: true
    dependencies:
      minimist: 1.2.6
    dev: true

  /mkdirp/1.0.4:
    resolution: {integrity: sha512-vVqVZQyf3WLx2Shd0qJ9xuvqgAyKPLAiqITEtqW0oIUjzo3PePDd6fW9iFz30ef7Ysp/oiWqbhszeGWW2T6Gzw==}
    engines: {node: '>=10'}
    hasBin: true
    dev: false

  /mri/1.2.0:
    resolution: {integrity: sha512-tzzskb3bG8LvYGFF/mDTpq3jpI6Q9wc3LEmBaghu+DdCssd1FakN7Bc0hVNmEyGq1bq3RgfkCb3cmQLpNPOroA==}
    engines: {node: '>=4'}

  /mrmime/1.0.1:
    resolution: {integrity: sha512-hzzEagAgDyoU1Q6yg5uI+AorQgdvMCur3FcKf7NhMKWsaYg+RnbTyHRa/9IlLF9rf455MOCtcqqrQQ83pPP7Uw==}
    engines: {node: '>=10'}

  /ms/2.0.0:
    resolution: {integrity: sha512-Tpp60P6IUJDTuOq/5Z8cdskzJujfwqfOTkrwIwj7IRISpnkJnT6SyJ4PCPnGMoFjC9ddhal5KVIYtAt97ix05A==}
    dev: true

  /ms/2.1.2:
    resolution: {integrity: sha512-sGkPx+VjMtmA6MX27oA4FBFELFCZZ4S4XqeGOXCv68tT+jb3vk/RyaKWP0PTKyWtmLSM0b+adUTEvbs1PEaH2w==}

  /ms/2.1.3:
    resolution: {integrity: sha512-6FlzubTLZG3J2a/NVCAleEhjzq5oxgHyaCU9yYXvcLsvoVaHJq/s5xXI6/XXP6tz7R9xAOtHnSO/tXtF3WRTlA==}
    dev: true

  /mz/2.7.0:
    resolution: {integrity: sha512-z81GNO7nnYMEhrGh9LeymoE4+Yr0Wn5McHIZMK5cfQCl+NDX08sCZgUc9/6MHni9IWuFLm1Z3HTCXu2z9fN62Q==}
    dependencies:
      any-promise: 1.3.0
      object-assign: 4.1.1
      thenify-all: 1.6.0
    dev: true

  /nanoid/3.3.4:
    resolution: {integrity: sha512-MqBkQh/OHTS2egovRtLk45wEyNXwF+cokD+1YPf9u5VfJiRdAiRwB2froX5Co9Rh20xs4siNPm8naNotSD6RBw==}
    engines: {node: ^10 || ^12 || ^13.7 || ^14 || >=15.0.1}
    hasBin: true

  /napi-build-utils/1.0.2:
    resolution: {integrity: sha512-ONmRUqK7zj7DWX0D9ADe03wbwOBZxNAfF20PlGfCWQcD3+/MakShIHrMqx9YwPTfxDdF1zLeL+RGZiR9kGMLdg==}
    dev: true

  /natural-compare/1.4.0:
    resolution: {integrity: sha512-OWND8ei3VtNC9h7V60qff3SVobHr996CTwgxubgyQYEpg290h9J0buyECNNJexkFm5sOajh5G116RYA1c8ZMSw==}
    dev: true

  /negotiator/0.6.3:
    resolution: {integrity: sha512-+EUsqGPLsM+j/zdChZjsnX51g4XrHFOIXwfnCVPGlQk/k5giakcKsuxCObBRu6DSm9opw/O6slWbJdghQM4bBg==}
    engines: {node: '>= 0.6'}
    dev: true

  /no-case/3.0.4:
    resolution: {integrity: sha512-fgAN3jGAh+RoxUGZHTSOLJIqUc2wmoBwGR4tbpNAKmmovFoWq0OdRkb0VkldReO2a2iBT/OEulG9XSUc10r3zg==}
    dependencies:
      lower-case: 2.0.2
      tslib: 2.4.0
    dev: true

  /node-abi/3.22.0:
    resolution: {integrity: sha512-u4uAs/4Zzmp/jjsD9cyFYDXeISfUWaAVWshPmDZOFOv4Xl4SbzTXm53I04C2uRueYJ+0t5PEtLH/owbn2Npf/w==}
    engines: {node: '>=10'}
    dependencies:
      semver: 7.3.7
    dev: true

  /node-addon-api/5.0.0:
    resolution: {integrity: sha512-CvkDw2OEnme7ybCykJpVcKH+uAOLV2qLqiyla128dN9TkEWfrYmxG6C2boDe5KcNQqZF3orkqzGgOMvZ/JNekA==}
    dev: true

  /node-domexception/1.0.0:
    resolution: {integrity: sha512-/jKZoMpw0F8GRwl4/eLROPA3cfcXtLApP0QzLmUT/HuPCZWyB7IY9ZrMeKw2O/nFIqPQB3PVM9aYm0F312AXDQ==}
    engines: {node: '>=10.5.0'}
    dev: true

  /node-fetch/2.6.7:
    resolution: {integrity: sha512-ZjMPFEfVx5j+y2yF35Kzx5sF7kDzxuDj6ziH4FFbOp87zKDZNx8yExJIb05OGF4Nlt9IHFIMBkRl41VdvcNdbQ==}
    engines: {node: 4.x || >=6.0.0}
    peerDependencies:
      encoding: ^0.1.0
    peerDependenciesMeta:
      encoding:
        optional: true
    dependencies:
      whatwg-url: 5.0.0

  /node-fetch/3.2.6:
    resolution: {integrity: sha512-LAy/HZnLADOVkVPubaxHDft29booGglPFDr2Hw0J1AercRh01UiVFm++KMDnJeH9sHgNB4hsXPii7Sgym/sTbw==}
    engines: {node: ^12.20.0 || ^14.13.1 || >=16.0.0}
    dependencies:
      data-uri-to-buffer: 4.0.0
      fetch-blob: 3.1.5
      formdata-polyfill: 4.0.10
    dev: true

  /node-forge/1.3.1:
    resolution: {integrity: sha512-dPEtOeMvF9VMcYV/1Wb8CPoVAXtp6MKMlcbAt4ddqmGqUJ6fQZFXkNZNkNlfevtNkGtaSoXf/vNNNSvgrdXwtA==}
    engines: {node: '>= 6.13.0'}
    dev: true

  /node-gyp-build/4.5.0:
    resolution: {integrity: sha512-2iGbaQBV+ITgCz76ZEjmhUKAKVf7xfY1sRl4UiKQspfZMH2h06SyhNsnSVy50cwkFQDGLyif6m/6uFXHkOZ6rg==}
    hasBin: true
    dev: false

  /nopt/5.0.0:
    resolution: {integrity: sha512-Tbj67rffqceeLpcRXrT7vKAN8CwfPeIBgM7E6iBkmKLV7bEMwpGgYLGv0jACUsECaa/vuxP0IjEont6umdMgtQ==}
    engines: {node: '>=6'}
    hasBin: true
    dependencies:
      abbrev: 1.1.1
    dev: false

  /normalize-package-data/2.5.0:
    resolution: {integrity: sha512-/5CMN3T0R4XTj4DcGaexo+roZSdSFW/0AOOTROrjxzCG1wrWXEsGbRKevjlIL+ZDE4sZlJr5ED4YW0yqmkK+eA==}
    dependencies:
      hosted-git-info: 2.8.9
      resolve: 1.22.0
      semver: 5.7.1
      validate-npm-package-license: 3.0.4
    dev: true

  /normalize-path/3.0.0:
    resolution: {integrity: sha512-6eZs5Ls3WtCisHWp9S2GUy8dqkpGi4BVSz3GaqiE6ezub0512ESztXUwUB6C6IKbQkY2Pnb/mD4WYojCRwcwLA==}
    engines: {node: '>=0.10.0'}

  /npm-run-path/2.0.2:
    resolution: {integrity: sha512-lJxZYlT4DW/bRUtFh1MQIWqmLwQfAxnqWG4HhEdjMlkrJYnJn0Jrr2u3mgxqaWsdiBc76TYkTG/mhrnYTuzfHw==}
    engines: {node: '>=4'}
    dependencies:
      path-key: 2.0.1
    dev: true

  /npmlog/5.0.1:
    resolution: {integrity: sha512-AqZtDUWOMKs1G/8lwylVjrdYgqA4d9nu8hc+0gzRxlDb1I10+FHBGMXs6aiQHFdCUUlqH99MUMuLfzWDNDtfxw==}
    dependencies:
      are-we-there-yet: 2.0.0
      console-control-strings: 1.1.0
      gauge: 3.0.2
      set-blocking: 2.0.0
    dev: false

  /number-is-nan/1.0.1:
    resolution: {integrity: sha512-4jbtZXNAsfZbAHiiqjLPBiCl16dES1zI4Hpzzxw61Tk+loF+sBDBKx1ICKKKwIqQ7M0mFn1TmkN7euSncWgHiQ==}
    engines: {node: '>=0.10.0'}
    dev: true

  /object-assign/4.1.1:
    resolution: {integrity: sha512-rJgTQnkUnH1sFw8yT6VSU3zD3sWmu6sZhIseY8VX+GRu3P6F7Fu+JNDoXfklElbLJSnc3FUQHVe4cU5hj+BcUg==}
    engines: {node: '>=0.10.0'}

  /object-inspect/1.12.2:
    resolution: {integrity: sha512-z+cPxW0QGUp0mcqcsgQyLVRDoXFQbXOwBaqyF7VIgI4TWNQsDHrBpUQslRmIfAoYWdYzs6UlKJtB2XJpTaNSpQ==}
    dev: true

  /object-keys/1.1.1:
    resolution: {integrity: sha512-NuAESUOUMrlIXOfHKzD6bpPu3tYt3xvjNdRIQ+FeT0lNb4K8WR70CaDxhuNguS2XG+GjkyMwOzsN5ZktImfhLA==}
    engines: {node: '>= 0.4'}
    dev: true

  /object.assign/4.1.2:
    resolution: {integrity: sha512-ixT2L5THXsApyiUPYKmW+2EHpXXe5Ii3M+f4e+aJFAHao5amFRW6J0OO6c/LU8Be47utCx2GL89hxGB6XSmKuQ==}
    engines: {node: '>= 0.4'}
    dependencies:
      call-bind: 1.0.2
      define-properties: 1.1.4
      has-symbols: 1.0.3
      object-keys: 1.1.1
    dev: true

  /object.values/1.1.5:
    resolution: {integrity: sha512-QUZRW0ilQ3PnPpbNtgdNV1PDbEqLIiSFB3l+EnGtBQ/8SUTLj1PZwtQHABZtLgwpJZTSZhuGLOGk57Drx2IvYg==}
    engines: {node: '>= 0.4'}
    dependencies:
      call-bind: 1.0.2
      define-properties: 1.1.4
      es-abstract: 1.20.1
    dev: true

  /on-headers/1.0.2:
    resolution: {integrity: sha512-pZAE+FJLoyITytdqK0U5s+FIpjN0JP3OzFi/u8Rx+EV5/W+JTWGXG8xFzevE7AjBfDqHv/8vL8qQsIhHnqRkrA==}
    engines: {node: '>= 0.8'}
    dev: true

  /once/1.4.0:
    resolution: {integrity: sha512-lNaJgI+2Q5URQBkccEKHTQOPaXdUxnZZElQTZY0MFUAuaEqe1E+Nyvgdz/aIyNi6Z9MzO5dv1H8n58/GELp3+w==}
    dependencies:
      wrappy: 1.0.2

  /optionator/0.9.1:
    resolution: {integrity: sha512-74RlY5FCnhq4jRxVUPKDaRwrVNXMqsGsiW6AJw4XK8hmtm10wC0ypZBLw5IIp85NZMr91+qd1RvvENwg7jjRFw==}
    engines: {node: '>= 0.8.0'}
    dependencies:
      deep-is: 0.1.4
      fast-levenshtein: 2.0.6
      levn: 0.4.1
      prelude-ls: 1.2.1
      type-check: 0.4.0
      word-wrap: 1.2.3
    dev: true

  /os-locale/2.1.0:
    resolution: {integrity: sha512-3sslG3zJbEYcaC4YVAvDorjGxc7tv6KVATnLPZONiljsUncvihe9BQoVCEs0RZ1kmf4Hk9OBqlZfJZWI4GanKA==}
    engines: {node: '>=4'}
    dependencies:
      execa: 0.7.0
      lcid: 1.0.0
      mem: 1.1.0
    dev: true

  /os-tmpdir/1.0.2:
    resolution: {integrity: sha512-D2FR03Vir7FIu45XBY20mTb+/ZSWB00sjU9jdQXt83gDrI4Ztz5Fs7/yy74g2N5SVQY4xY1qDr4rNddwYRVX0g==}
    engines: {node: '>=0.10.0'}
    dev: true

  /outdent/0.5.0:
    resolution: {integrity: sha512-/jHxFIzoMXdqPzTaCpFzAAWhpkSjZPF4Vsn6jAfNpmbH/ymsmd7Qc6VE9BGn0L6YMj6uwpQLxCECpus4ukKS9Q==}
    dev: true

  /p-filter/2.1.0:
    resolution: {integrity: sha512-ZBxxZ5sL2HghephhpGAQdoskxplTwr7ICaehZwLIlfL6acuVgZPm8yBNuRAFBGEqtD/hmUeq9eqLg2ys9Xr/yw==}
    engines: {node: '>=8'}
    dependencies:
      p-map: 2.1.0
    dev: true

  /p-finally/1.0.0:
    resolution: {integrity: sha512-LICb2p9CB7FS+0eR1oqWnHhp0FljGLZCWBE9aix0Uye9W8LTQPwMTYVGWQWIw9RdQiDg4+epXQODwIYJtSJaow==}
    engines: {node: '>=4'}
    dev: true

  /p-limit/1.3.0:
    resolution: {integrity: sha512-vvcXsLAJ9Dr5rQOPk7toZQZJApBl2K4J6dANSsEuh6QI41JYcsS/qhTGa9ErIUUgK3WNQoJYvylxvjqmiqEA9Q==}
    engines: {node: '>=4'}
    dependencies:
      p-try: 1.0.0
    dev: true

  /p-limit/2.3.0:
    resolution: {integrity: sha512-//88mFWSJx8lxCzwdAABTJL2MyWB12+eIY7MDL2SqLmAkeKU9qxRvWuSyTjm3FUmpBEMuFfckAIqEaVGUDxb6w==}
    engines: {node: '>=6'}
    dependencies:
      p-try: 2.2.0
    dev: true

  /p-limit/3.1.0:
    resolution: {integrity: sha512-TYOanM3wGwNGsZN2cVTYPArw454xnXj5qmWF1bEoAc4+cU/ol7GVh7odevjp1FNHduHc3KZMcFduxU5Xc6uJRQ==}
    engines: {node: '>=10'}
    dependencies:
      yocto-queue: 0.1.0
    dev: true

  /p-locate/2.0.0:
    resolution: {integrity: sha512-nQja7m7gSKuewoVRen45CtVfODR3crN3goVQ0DDZ9N3yHxgpkuBhZqsaiotSQRrADUrne346peY7kT3TSACykg==}
    engines: {node: '>=4'}
    dependencies:
      p-limit: 1.3.0
    dev: true

  /p-locate/4.1.0:
    resolution: {integrity: sha512-R79ZZ/0wAxKGu3oYMlz8jy/kbhsNrS7SKZ7PxEHBgJ5+F2mtFW2fK2cOtBh1cHYkQsbzFV7I+EoRKe6Yt0oK7A==}
    engines: {node: '>=8'}
    dependencies:
      p-limit: 2.3.0
    dev: true

  /p-locate/5.0.0:
    resolution: {integrity: sha512-LaNjtRWUBY++zB5nE/NwcaoMylSPk+S+ZHNB1TzdbMJMny6dynpAGt7X/tl/QYq3TIeE6nxHppbo2LGymrG5Pw==}
    engines: {node: '>=10'}
    dependencies:
      p-limit: 3.1.0
    dev: true

  /p-map/2.1.0:
    resolution: {integrity: sha512-y3b8Kpd8OAN444hxfBbFfj1FY/RjtTd8tzYwhUqNYXx0fXx2iX4maP4Qr6qhIKbQXI02wTLAda4fYUbDagTUFw==}
    engines: {node: '>=6'}
    dev: true

  /p-try/1.0.0:
    resolution: {integrity: sha512-U1etNYuMJoIz3ZXSrrySFjsXQTWOx2/jdi86L+2pRvph/qMKL6sbcCYdH23fqsbm8TH2Gn0OybpT4eSFlCVHww==}
    engines: {node: '>=4'}
    dev: true

  /p-try/2.2.0:
    resolution: {integrity: sha512-R4nPAVTAU0B9D35/Gk3uJf/7XYbQcyohSKdvAxIRSNghFl4e71hVoGnBNQz9cWaXxO2I10KTC+3jMdvvoKw6dQ==}
    engines: {node: '>=6'}
    dev: true

  /parent-module/1.0.1:
    resolution: {integrity: sha512-GQ2EWRpQV8/o+Aw8YqtfZZPfNRWZYkbidE9k5rpl/hC3vtHHBfGm2Ifi6qWV+coDGkrUKZAxE3Lot5kcsRlh+g==}
    engines: {node: '>=6'}
    dependencies:
      callsites: 3.1.0
    dev: true

  /parse-json/2.2.0:
    resolution: {integrity: sha512-QR/GGaKCkhwk1ePQNYDRKYZ3mwU9ypsKhB0XyFnLQdomyEqk3e8wpW3V5Jp88zbxK4n5ST1nqo+g9juTpownhQ==}
    engines: {node: '>=0.10.0'}
    dependencies:
      error-ex: 1.3.2
    dev: true

  /parse-json/5.2.0:
    resolution: {integrity: sha512-ayCKvm/phCGxOkYRSCM82iDwct8/EonSEgCSxWxD7ve6jHggsFl4fZVQBPRNgQoKiuV/odhFrGzQXZwbifC8Rg==}
    engines: {node: '>=8'}
    dependencies:
      '@babel/code-frame': 7.18.6
      error-ex: 1.3.2
      json-parse-even-better-errors: 2.3.1
      lines-and-columns: 1.2.4
    dev: true

  /pascal-case/3.1.2:
    resolution: {integrity: sha512-uWlGT3YSnK9x3BQJaOdcZwrnV6hPpd8jFH1/ucpiLRPh/2zCVJKS19E4GvYHvaCcACn3foXZ0cLB9Wrx1KGe5g==}
    dependencies:
      no-case: 3.0.4
      tslib: 2.4.0
    dev: true

  /path-exists/3.0.0:
    resolution: {integrity: sha512-bpC7GYwiDYQ4wYLe+FA8lhRjhQCMcQGuSgGGqDkg/QerRWw9CmGRT0iSOVRSZJ29NMLZgIzqaljJ63oaL4NIJQ==}
    engines: {node: '>=4'}
    dev: true

  /path-exists/4.0.0:
    resolution: {integrity: sha512-ak9Qy5Q7jYb2Wwcey5Fpvg2KoAc/ZIhLSLOSBmRmygPsGwkVVt0fZa0qrtMz+m6tJTAHfZQ8FnmB4MG4LWy7/w==}
    engines: {node: '>=8'}
    dev: true

  /path-is-absolute/1.0.1:
    resolution: {integrity: sha512-AVbw3UJ2e9bq64vSaS9Am0fje1Pa8pbGqTTsmXfaIiMpnr5DlDhfJOuLj9Sf95ZPVDAUerDfEk88MPmPe7UCQg==}
    engines: {node: '>=0.10.0'}

  /path-key/2.0.1:
    resolution: {integrity: sha512-fEHGKCSmUSDPv4uoj8AlD+joPlq3peND+HRYyxFz4KPw4z926S/b8rIuFs2FYJg3BwsxJf6A9/3eIdLaYC+9Dw==}
    engines: {node: '>=4'}
    dev: true

  /path-key/3.1.1:
    resolution: {integrity: sha512-ojmeN0qd+y0jszEtoY48r0Peq5dwMEkIlCOu6Q5f41lfkswXuKtYrhgoTpLnyIcHm24Uhqx+5Tqm2InSwLhE6Q==}
    engines: {node: '>=8'}
    dev: true

  /path-parse/1.0.7:
    resolution: {integrity: sha512-LDJzPVEEEPR+y48z93A0Ed0yXb8pAByGWo/k5YYdYgpY2/2EsOsksJrq7lOHxryrVOn1ejG6oAp8ahvOIQD8sw==}

  /path-type/2.0.0:
    resolution: {integrity: sha512-dUnb5dXUf+kzhC/W/F4e5/SkluXIFf5VUHolW1Eg1irn1hGWjPGdsRcvYJ1nD6lhk8Ir7VM0bHJKsYTx8Jx9OQ==}
    engines: {node: '>=4'}
    dependencies:
      pify: 2.3.0
    dev: true

  /path-type/4.0.0:
    resolution: {integrity: sha512-gDKb8aZMDeD/tZWs9P6+q0J9Mwkdl6xMV8TjnGP3qJVJ06bdMgkbBlLU8IdfOsIsFz2BW1rNVT3XuNEl8zPAvw==}
    engines: {node: '>=8'}
    dev: true

  /picocolors/1.0.0:
    resolution: {integrity: sha512-1fygroTLlHu66zi26VoTDv8yRgm0Fccecssto+MhsZ0D/DGW2sm8E8AjW7NU5VVTRt5GxbeZ5qBuJr+HyLYkjQ==}

  /picomatch/2.3.1:
    resolution: {integrity: sha512-JU3teHTNjmE2VCGFzuY8EXzCDVwEqB2a8fsIvwaStHhAWJEeVd1o1QD80CU6+ZdEXXSLbSsuLwJjkCBWqRQUVA==}
    engines: {node: '>=8.6'}

  /pify/2.3.0:
    resolution: {integrity: sha512-udgsAY+fTnvv7kI7aaxbqwWNb0AHiB0qBO89PZKPkoTmGOgdbrHDKD+0B2X4uTfJ/FT1R09r9gTsjUjNJotuog==}
    engines: {node: '>=0.10.0'}
    dev: true

  /pify/4.0.1:
    resolution: {integrity: sha512-uB80kBFb/tfd68bVleG9T5GGsGPjJrLAUpR5PZIrhBnIaRTQRjqdJSsIKkOP6OAIFbj7GOrcudc5pNjZ+geV2g==}
    engines: {node: '>=6'}
    dev: true

  /pirates/4.0.5:
    resolution: {integrity: sha512-8V9+HQPupnaXMA23c5hvl69zXvTwTzyAYasnkb0Tts4XvO4CliqONMOnvlq26rkhLC3nWDFBJf73LU1e1VZLaQ==}
    engines: {node: '>= 6'}
    dev: true

  /pkg-dir/4.2.0:
    resolution: {integrity: sha512-HRDzbaKjC+AOWVXxAU/x54COGeIv9eb+6CkDSQoNTt4XyWoIJvuPsXizxu/Fr23EiekbtZwmh1IcIG/l/a10GQ==}
    engines: {node: '>=8'}
    dependencies:
      find-up: 4.1.0
    dev: true

  /playwright-chromium/1.23.1:
    resolution: {integrity: sha512-Cx9VkJBFPxSim7qz571aDXU+oXmqYJW2W+Po6eiq2vi/abkH87BtxM/E0tsFJavFMB8ZpBWX1Z+77LctZv3V5w==}
    engines: {node: '>=14'}
    hasBin: true
    requiresBuild: true
    dependencies:
      playwright-core: 1.23.1
    dev: true

  /playwright-core/1.23.1:
    resolution: {integrity: sha512-9CXsE0gawph4KXl6oUaa0ehHRySZjHvly4TybcBXDvzK3N3o6L/eZ8Q6iVWUiMn0LLS5bRFxo1qEtOETlYJxjw==}
    engines: {node: '>=14'}
    hasBin: true
    dev: true

  /playwright/1.23.1:
    resolution: {integrity: sha512-+lgiy1JZMNPwpBp5tsUdjTGxuJ+lXZbtSKmMDc0/f1oVsNDXXA+r7zeC9Kzd+4jSHteoJJocargxVx2Mn1o2kw==}
    engines: {node: '>=14'}
    hasBin: true
    requiresBuild: true
    dependencies:
      playwright-core: 1.23.1
    dev: true

  /polka/1.0.0-next.22:
    resolution: {integrity: sha512-a7tsZy5gFbJr0aUltZS97xCkbPglXuD67AMvTyZX7BTDBH384FWf0ZQF6rPvdutSxnO1vUlXM2zSLf5tCKk5RA==}
    engines: {node: '>=8'}
    dependencies:
      '@polka/url': 1.0.0-next.21
      trouter: 3.2.0
    dev: true

  /port-authority/2.0.1:
    resolution: {integrity: sha512-Hz/WvSNt5+7x+Rq1Cn6DetJOZxKtLDehJ1mLCYge6ju4QvSF/PHvRgy94e1SKJVI96AJTcqEdNwkkaAFad+TXQ==}
    dev: true

  /postcss/8.4.14:
    resolution: {integrity: sha512-E398TUmfAYFPBSdzgeieK2Y1+1cpdxJx8yXbK/m57nRhKSmk1GB2tO4lbLBtlkfPQTDKfe4Xqv1ASWPpayPEig==}
    engines: {node: ^10 || ^12 || >=14}
    dependencies:
      nanoid: 3.3.4
      picocolors: 1.0.0
      source-map-js: 1.0.2

  /prebuild-install/7.1.1:
    resolution: {integrity: sha512-jAXscXWMcCK8GgCoHOfIr0ODh5ai8mj63L2nWrjuAgXE6tDyYGnx4/8o/rCgU+B4JSyZBKbeZqzhtwtC3ovxjw==}
    engines: {node: '>=10'}
    hasBin: true
    dependencies:
      detect-libc: 2.0.1
      expand-template: 2.0.3
      github-from-package: 0.0.0
      minimist: 1.2.6
      mkdirp-classic: 0.5.3
      napi-build-utils: 1.0.2
      node-abi: 3.22.0
      pump: 3.0.0
      rc: 1.2.8
      simple-get: 4.0.1
      tar-fs: 2.1.1
      tunnel-agent: 0.6.0
    dev: true

  /preferred-pm/3.0.3:
    resolution: {integrity: sha512-+wZgbxNES/KlJs9q40F/1sfOd/j7f1O9JaHcW5Dsn3aUUOZg3L2bjpVUcKV2jvtElYfoTuQiNeMfQJ4kwUAhCQ==}
    engines: {node: '>=10'}
    dependencies:
      find-up: 5.0.0
      find-yarn-workspace-root2: 1.2.16
      path-exists: 4.0.0
      which-pm: 2.0.0
    dev: true

  /prelude-ls/1.2.1:
    resolution: {integrity: sha512-vkcDPrRZo1QZLbn5RLGPpg/WmIQ65qoWWhcGKf/b5eplkkarX0m9z8ppCat4mlOqUsWpyNuYgO3VRyrYHSzX5g==}
    engines: {node: '>= 0.8.0'}
    dev: true

  /prettier-plugin-svelte/2.7.0_nakrehnrzdf7fdea5k3a4dfy4m:
    resolution: {integrity: sha512-fQhhZICprZot2IqEyoiUYLTRdumULGRvw0o4dzl5jt0jfzVWdGqeYW27QTWAeXhoupEZJULmNoH3ueJwUWFLIA==}
    peerDependencies:
      prettier: ^1.16.4 || ^2.0.0
      svelte: ^3.2.0
    dependencies:
      prettier: 2.7.1
      svelte: 3.48.0
    dev: true

  /prettier/1.19.1:
    resolution: {integrity: sha512-s7PoyDv/II1ObgQunCbB9PdLmUcBZcnWOcxDh7O0N/UwDEsHyqkW+Qh28jW+mVuCdx7gLB0BotYI1Y6uI9iyew==}
    engines: {node: '>=4'}
    hasBin: true
    dev: true

  /prettier/2.7.1:
    resolution: {integrity: sha512-ujppO+MkdPqoVINuDFDRLClm7D78qbDt0/NR+wp5FqEZOoTNAjPHWj17QRhu7geIHJfcNhRk1XVQmF8Bp3ye+g==}
    engines: {node: '>=10.13.0'}
    hasBin: true
    dev: true

  /prism-svelte/0.5.0:
    resolution: {integrity: sha512-db91Bf3pRGKDPz1lAqLFSJXeW13mulUJxhycysFpfXV5MIK7RgWWK2E5aPAa71s8TCzQUXxF5JOV42/iOs6QkA==}
    dev: true

  /prismjs/1.28.0:
    resolution: {integrity: sha512-8aaXdYvl1F7iC7Xm1spqSaY/OJBpYW3v+KJ+F17iYxvdc8sfjW194COK5wVhMZX45tGteiBQgdvD/nhxcRwylw==}
    engines: {node: '>=6'}
    dev: true

  /prompts/2.4.2:
    resolution: {integrity: sha512-NxNv/kLguCA7p3jE8oL2aEBsrJWgAakBpgmgK6lpPWV+WuOmY6r2/zbAVnP+T8bQlA0nzHXSJSJW0Hq7ylaD2Q==}
    engines: {node: '>= 6'}
    dependencies:
      kleur: 3.0.3
      sisteransi: 1.0.5
    dev: false

  /pseudomap/1.0.2:
    resolution: {integrity: sha512-b/YwNhb8lk1Zz2+bXXpS/LK9OisiZZ1SNsSLxN1x2OXVEhW2Ckr/7mWE5vrC1ZTiJlD9g19jWszTmJsB+oEpFQ==}
    dev: true

  /pump/3.0.0:
    resolution: {integrity: sha512-LwZy+p3SFs1Pytd/jYct4wpv49HiYCqd9Rlc5ZVdk0V+8Yzv6jR5Blk3TRmPL1ft69TxP0IMZGJ+WPFU2BFhww==}
    dependencies:
      end-of-stream: 1.4.4
      once: 1.4.0
    dev: true

  /punycode/2.1.1:
    resolution: {integrity: sha512-XRsRjdf+j5ml+y/6GKHPZbrF/8p2Yga0JPtdqTIY2Xe5ohJPD9saDJJLPvp9+NSBprVvevdXZybnj2cv8OEd0A==}
    engines: {node: '>=6'}
    dev: true

  /purify-css/1.2.5:
    resolution: {integrity: sha512-Vy4jRnV2w/kUjTyxzQOKbFkqwUe6RNLuZgIWR/IRQ8nCqRwiFgwC9XiO9+8poq5KL053uWAQnCSbsfihq77zPg==}
    hasBin: true
    dependencies:
      clean-css: 4.2.4
      glob: 7.2.3
      rework: 1.0.1
      uglify-js: 3.16.1
      yargs: 8.0.2
    dev: true

  /queue-microtask/1.2.3:
    resolution: {integrity: sha512-NuaNSa6flKT5JaSYQzJok04JzTL1CA6aGhv5rfLW3PgqA+M2ChpZQnAC8h8i4ZFkBS8X5RqkDBHA7r4hej3K9A==}
    dev: true

  /quick-lru/4.0.1:
    resolution: {integrity: sha512-ARhCpm70fzdcvNQfPoy49IaanKkTlRWF2JMzqhcJbhSFRZv7nPTvZJdcY7301IPmvW+/p0RgIWnQDLJxifsQ7g==}
    engines: {node: '>=8'}
    dev: true

  /rc/1.2.8:
    resolution: {integrity: sha512-y3bGgqKj3QBdxLbLkomlohkvsA8gdAiUQlSBJnBhfn+BPxg4bc62d8TcBW15wavDfgexCgccckhcZvywyQYPOw==}
    hasBin: true
    dependencies:
      deep-extend: 0.6.0
      ini: 1.3.8
      minimist: 1.2.6
      strip-json-comments: 2.0.1
    dev: true

  /read-pkg-up/2.0.0:
    resolution: {integrity: sha512-1orxQfbWGUiTn9XsPlChs6rLie/AV9jwZTGmu2NZw/CUDJQchXJFYE0Fq5j7+n558T1JhDWLdhyd1Zj+wLY//w==}
    engines: {node: '>=4'}
    dependencies:
      find-up: 2.1.0
      read-pkg: 2.0.0
    dev: true

  /read-pkg-up/7.0.1:
    resolution: {integrity: sha512-zK0TB7Xd6JpCLmlLmufqykGE+/TlOePD6qKClNW7hHDKFh/J7/7gCWGR7joEQEW1bKq3a3yUZSObOoWLFQ4ohg==}
    engines: {node: '>=8'}
    dependencies:
      find-up: 4.1.0
      read-pkg: 5.2.0
      type-fest: 0.8.1
    dev: true

  /read-pkg/2.0.0:
    resolution: {integrity: sha512-eFIBOPW7FGjzBuk3hdXEuNSiTZS/xEMlH49HxMyzb0hyPfu4EhVjT2DH32K1hSSmVq4sebAWnZuuY5auISUTGA==}
    engines: {node: '>=4'}
    dependencies:
      load-json-file: 2.0.0
      normalize-package-data: 2.5.0
      path-type: 2.0.0
    dev: true

  /read-pkg/5.2.0:
    resolution: {integrity: sha512-Ug69mNOpfvKDAc2Q8DRpMjjzdtrnv9HcSMX+4VsZxD1aZ6ZzrIE7rlzXBtWTyhULSMKg076AW6WR5iZpD0JiOg==}
    engines: {node: '>=8'}
    dependencies:
      '@types/normalize-package-data': 2.4.1
      normalize-package-data: 2.5.0
      parse-json: 5.2.0
      type-fest: 0.6.0
    dev: true

  /read-yaml-file/1.1.0:
    resolution: {integrity: sha512-VIMnQi/Z4HT2Fxuwg5KrY174U1VdUIASQVWXXyqtNRtxSr9IYkn1rsI6Tb6HsrHCmB7gVpNwX6JxPTHcH6IoTA==}
    engines: {node: '>=6'}
    dependencies:
      graceful-fs: 4.2.10
      js-yaml: 3.14.1
      pify: 4.0.1
      strip-bom: 3.0.0
    dev: true

  /readable-stream/3.6.0:
    resolution: {integrity: sha512-BViHy7LKeTz4oNnkcLJ+lVSL6vpiFeX6/d3oSH8zCW7UxP2onchk+vTGB143xuFjHS3deTgkKoXXymXqymiIdA==}
    engines: {node: '>= 6'}
    dependencies:
      inherits: 2.0.4
      string_decoder: 1.3.0
      util-deprecate: 1.0.2

  /readdirp/3.6.0:
    resolution: {integrity: sha512-hOS089on8RduqdbhvQ5Z37A0ESjsqz6qnRcffsMU3495FuTdqSm+7bhJ29JvIOsBDEEnan5DPu9t3To9VRlMzA==}
    engines: {node: '>=8.10.0'}
    dependencies:
      picomatch: 2.3.1

  /redent/3.0.0:
    resolution: {integrity: sha512-6tDA8g98We0zd0GvVeMT9arEOnTw9qM03L9cJXaCjrip1OO764RDBLBfrB4cwzNGDj5OA5ioymC9GkizgWJDUg==}
    engines: {node: '>=8'}
    dependencies:
      indent-string: 4.0.0
      strip-indent: 3.0.0
    dev: true

  /regenerator-runtime/0.13.9:
    resolution: {integrity: sha512-p3VT+cOEgxFsRRA9X4lkI1E+k2/CtnKtU4gcxyaCUreilL/vqI6CdZ3wxVUx3UOUg+gnUOQQcRI7BmSI656MYA==}
    dev: true

  /regexp.prototype.flags/1.4.3:
    resolution: {integrity: sha512-fjggEOO3slI6Wvgjwflkc4NFRCTZAu5CnNfBd5qOMYhWdn67nJBBu34/TkD++eeFmd8C9r9jfXJ27+nSiRkSUA==}
    engines: {node: '>= 0.4'}
    dependencies:
      call-bind: 1.0.2
      define-properties: 1.1.4
      functions-have-names: 1.2.3
    dev: true

  /regexparam/1.3.0:
    resolution: {integrity: sha512-6IQpFBv6e5vz1QAqI+V4k8P2e/3gRrqfCJ9FI+O1FLQTO+Uz6RXZEZOPmTJ6hlGj7gkERzY5BRCv09whKP96/g==}
    engines: {node: '>=6'}
    dev: true

  /regexparam/2.0.0:
    resolution: {integrity: sha512-gJKwd2MVPWHAIFLsaYDZfyKzHNS4o7E/v8YmNf44vmeV2e4YfVoDToTOKTvE7ab68cRJ++kLuEXJBaEeJVt5ow==}
    engines: {node: '>=8'}
    dev: false

  /regexpp/3.2.0:
    resolution: {integrity: sha512-pq2bWo9mVD43nbts2wGv17XLiNLya+GklZ8kaDLV2Z08gDCsGpnKn9BFMepvWuHCbyVvY7J5o5+BVvoQbmlJLg==}
    engines: {node: '>=8'}
    dev: true

  /require-directory/2.1.1:
    resolution: {integrity: sha512-fGxEI7+wsG9xrvdjsrlmL22OMTTiHRwAMroiEeMgq8gzoLC/PQr7RsRDSTLUg/bZAZtF+TVIkHc6/4RIKrui+Q==}
    engines: {node: '>=0.10.0'}
    dev: true

  /require-main-filename/1.0.1:
    resolution: {integrity: sha512-IqSUtOVP4ksd1C/ej5zeEh/BIP2ajqpn8c5x+q99gvcIG/Qf0cud5raVnE/Dwd0ua9TXYDoDc0RE5hBSdz22Ug==}
    dev: true

  /require-main-filename/2.0.0:
    resolution: {integrity: sha512-NKN5kMDylKuldxYLSUfrbo5Tuzh4hd+2E8NPPX02mZtn1VuREQToYe/ZdlJy+J3uCpfaiGF05e7B8W0iXbQHmg==}
    dev: true

  /resolve-from/4.0.0:
    resolution: {integrity: sha512-pb/MYmXstAkysRFx8piNI1tGFNQIFA3vkE3Gq4EuA1dF6gHp/+vgZqsCGJapvy8N3Q+4o7FwvquPJcnZ7RYy4g==}
    engines: {node: '>=4'}
    dev: true

  /resolve-from/5.0.0:
    resolution: {integrity: sha512-qYg9KP24dD5qka9J47d0aVky0N+b4fTU89LN9iDnjB5waksiC49rvMB0PrUJQGoTmH50XPiqOvAjDfaijGxYZw==}
    engines: {node: '>=8'}

  /resolve-url/0.2.1:
    resolution: {integrity: sha512-ZuF55hVUQaaczgOIwqWzkEcEidmlD/xl44x1UZnhOXcYuFN2S6+rcxpG+C1N3So0wvNI3DmJICUFfu2SxhBmvg==}
    deprecated: https://github.com/lydell/resolve-url#deprecated
    dev: true

  /resolve/1.22.0:
    resolution: {integrity: sha512-Hhtrw0nLeSrFQ7phPp4OOcVjLPIeMnRlr5mcnVuMe7M/7eBn98A3hmFRLoFo3DLZkivSYwhRUJTyPyWAk56WLw==}
    hasBin: true
    dependencies:
      is-core-module: 2.9.0
      path-parse: 1.0.7
      supports-preserve-symlinks-flag: 1.0.0
    dev: true

  /resolve/1.22.1:
    resolution: {integrity: sha512-nBpuuYuY5jFsli/JIs1oldw6fOQCBioohqWZg/2hiaOybXOft4lonv85uDOKXdf8rhyK159cxU5cDcK/NKk8zw==}
    hasBin: true
    dependencies:
      is-core-module: 2.9.0
      path-parse: 1.0.7
      supports-preserve-symlinks-flag: 1.0.0

  /reusify/1.0.4:
    resolution: {integrity: sha512-U9nH88a3fc/ekCF1l0/UP1IosiuIjyTh7hBvXVMHYgVcfGvt897Xguj2UOLDeI5BG2m7/uwyaLVT6fbtCwTyzw==}
    engines: {iojs: '>=1.0.0', node: '>=0.10.0'}
    dev: true

  /rework/1.0.1:
    resolution: {integrity: sha512-eEjL8FdkdsxApd0yWVZgBGzfCQiT8yqSc2H1p4jpZpQdtz7ohETiDMoje5PlM8I9WgkqkreVxFUKYOiJdVWDXw==}
    dependencies:
      convert-source-map: 0.3.5
      css: 2.2.4
    dev: true

  /rimraf/2.7.1:
    resolution: {integrity: sha512-uWjbaKIK3T1OSVptzX7Nl6PvQ3qAGtKEtVRjRuazjfL3Bx5eI409VZSqgND+4UNnmzLVdPj9FqFJNPqBZFve4w==}
    hasBin: true
    dependencies:
      glob: 7.2.3
    dev: true

  /rimraf/3.0.2:
    resolution: {integrity: sha512-JZkJMZkAGFFPP2YqXZXPbMlMBgsxzE8ILs4lMIX/2o0L9UBw9O/Y3o6wFw/i9YLapcUJWwqbi3kdxIPdC62TIA==}
    hasBin: true
    dependencies:
      glob: 7.2.3

  /rollup-pluginutils/2.8.2:
    resolution: {integrity: sha512-EEp9NhnUkwY8aif6bxgovPHMoMoNr2FulJziTndpt5H9RdwC47GSGuII9XxpSdzVGM0GWrNPHV6ie1LTNJPaLQ==}
    dependencies:
      estree-walker: 0.6.1
    dev: false

  /rollup/2.75.7:
    resolution: {integrity: sha512-VSE1iy0eaAYNCxEXaleThdFXqZJ42qDBatAwrfnPlENEZ8erQ+0LYX4JXOLPceWfZpV1VtZwZ3dFCuOZiSyFtQ==}
    engines: {node: '>=10.0.0'}
    hasBin: true
    optionalDependencies:
      fsevents: 2.3.2

  /run-parallel/1.2.0:
    resolution: {integrity: sha512-5l4VyZR86LZ/lDxZTR6jqL8AFE2S0IFLMP26AbjsLVADxHdhB/c0GUsH+y39UfCi3dzz8OlQuPmnaJOMoDHQBA==}
    dependencies:
      queue-microtask: 1.2.3
    dev: true

  /sade/1.8.1:
    resolution: {integrity: sha512-xal3CZX1Xlo/k4ApwCFrHVACi9fBqJ7V+mwhBsuf/1IOKbBy098Fex+Wa/5QMubw09pSZ/u8EY8PWgevJsXp1A==}
    engines: {node: '>=6'}
    dependencies:
      mri: 1.2.0

  /safe-buffer/5.1.2:
    resolution: {integrity: sha512-Gd2UZBJDkXlY7GbJxfsE8/nvKkUEU1G38c1siN6QP6a9PT9MmHB8GnpscSmMJSoF8LOIrt8ud/wPtojys4G6+g==}
    dev: true

  /safe-buffer/5.2.1:
    resolution: {integrity: sha512-rp3So07KcdmmKbGvgaNxQSJr7bGVSVk5S9Eq1F+ppbRo70+YeaDxkw5Dd8NPN+GD6bjnYm2VuPuCXmpuYvmCXQ==}

  /safer-buffer/2.1.2:
    resolution: {integrity: sha512-YZo3K82SD7Riyi0E1EQPojLz7kpepnSQI9IyPbHHg1XXXevb5dJI7tpyN2ADxGcQbHG7vcyRHk0cbwqcQriUtg==}
    dev: true

  /sander/0.5.1:
    resolution: {integrity: sha512-3lVqBir7WuKDHGrKRDn/1Ye3kwpXaDOMsiRP1wd6wpZW56gJhsbp5RqQpA6JG/P+pkXizygnr1dKR8vzWaVsfA==}
    dependencies:
      es6-promise: 3.3.1
      graceful-fs: 4.2.10
      mkdirp: 0.5.6
      rimraf: 2.7.1
    dev: true

  /selfsigned/2.0.1:
    resolution: {integrity: sha512-LmME957M1zOsUhG+67rAjKfiWFox3SBxE/yymatMZsAx+oMrJ0YQ8AToOnyCm7xbeg2ep37IHLxdu0o2MavQOQ==}
    engines: {node: '>=10'}
    dependencies:
      node-forge: 1.3.1
    dev: true

  /semiver/1.1.0:
    resolution: {integrity: sha512-QNI2ChmuioGC1/xjyYwyZYADILWyW6AmS1UH6gDj/SFUUUS4MBAWs/7mxnkRPc/F4iHezDP+O8t0dO8WHiEOdg==}
    engines: {node: '>=6'}
    dev: true

  /semver/5.7.1:
    resolution: {integrity: sha512-sauaDf/PZdVgrLTNYHRtpXa1iRiKcaebiKQ1BJdpQlWH2lCvexQdX55snPFyK7QzpudqbCI0qXFfOasHdyNDGQ==}
    hasBin: true
    dev: true

  /semver/6.3.0:
    resolution: {integrity: sha512-b39TBaTSfV6yBrapU89p5fKekE2m/NwnDocOVruQFS1/veMgdzuPcnOM34M6CwxW8jH/lxEa5rBoDeUwu5HHTw==}
    hasBin: true

  /semver/7.3.7:
    resolution: {integrity: sha512-QlYTucUYOews+WeEujDoEGziz4K6c47V/Bd+LjSSYcA94p+DmINdf7ncaUinThfvZyu13lN9OY1XDxt8C0Tw0g==}
    engines: {node: '>=10'}
    hasBin: true
    dependencies:
      lru-cache: 6.0.0

  /set-blocking/2.0.0:
    resolution: {integrity: sha512-KiKBS8AnWGEyLzofFfmvKwpdPzqiy16LvQfK3yv/fVH7Bj13/wl3JSR1J+rfgRE9q7xUJK4qvgS8raSOeLUehw==}

  /set-cookie-parser/2.5.0:
    resolution: {integrity: sha512-cHMAtSXilfyBePduZEBVPTCftTQWz6ehWJD5YNUg4mqvRosrrjKbo4WS8JkB0/RxonMoohHm7cOGH60mDkRQ9w==}

  /sharp/0.30.7:
    resolution: {integrity: sha512-G+MY2YW33jgflKPTXXptVO28HvNOo9G3j0MybYAHeEmby+QuD2U98dT6ueht9cv/XDqZspSpIhoSW+BAKJ7Hig==}
    engines: {node: '>=12.13.0'}
    requiresBuild: true
    dependencies:
      color: 4.2.3
      detect-libc: 2.0.1
      node-addon-api: 5.0.0
      prebuild-install: 7.1.1
      semver: 7.3.7
      simple-get: 4.0.1
      tar-fs: 2.1.1
      tunnel-agent: 0.6.0
    dev: true

  /shebang-command/1.2.0:
    resolution: {integrity: sha512-EV3L1+UQWGor21OmnvojK36mhg+TyIKDh3iFBKBohr5xeXIhNBcx8oWdgkTEEQ+BEFFYdLRuqMfd5L84N1V5Vg==}
    engines: {node: '>=0.10.0'}
    dependencies:
      shebang-regex: 1.0.0
    dev: true

  /shebang-command/2.0.0:
    resolution: {integrity: sha512-kHxr2zZpYtdmrN1qDjrrX/Z1rR1kG8Dx+gkpK1G4eXmvXswmcE1hTWBWYUzlraYw1/yZp6YuDY77YtvbN0dmDA==}
    engines: {node: '>=8'}
    dependencies:
      shebang-regex: 3.0.0
    dev: true

  /shebang-regex/1.0.0:
    resolution: {integrity: sha512-wpoSFAxys6b2a2wHZ1XpDSgD7N9iVjg29Ph9uV/uaP9Ex/KXlkTZTeddxDPSYQpgvzKLGJke2UU0AzoGCjNIvQ==}
    engines: {node: '>=0.10.0'}
    dev: true

  /shebang-regex/3.0.0:
    resolution: {integrity: sha512-7++dFhtcx3353uBaq8DDR4NuxBetBzC7ZQOhmTQInHEd6bSrXdiEyzCvG07Z44UYdLShWUyXt5M/yhz8ekcb1A==}
    engines: {node: '>=8'}
    dev: true

  /shiki-twoslash/3.1.0:
    resolution: {integrity: sha512-uDqrTutOIZzyHbo103GsK7Vvc10saK1XCCivnOQ1NHJzgp3FBilEpftGeVzVSMOJs+JyhI7whkvhXV7kXQ5zCg==}
    dependencies:
      '@typescript/twoslash': 3.1.0
      '@typescript/vfs': 1.3.4
      shiki: 0.10.1
      typescript: 4.7.4
    transitivePeerDependencies:
      - supports-color
    dev: true

  /shiki/0.10.1:
    resolution: {integrity: sha512-VsY7QJVzU51j5o1+DguUd+6vmCmZ5v/6gYu4vyYAhzjuNQU6P/vmSy4uQaOhvje031qQMiW0d2BwgMH52vqMng==}
    dependencies:
      jsonc-parser: 3.0.0
      vscode-oniguruma: 1.6.2
      vscode-textmate: 5.2.0
    dev: true

  /side-channel/1.0.4:
    resolution: {integrity: sha512-q5XPytqFEIKHkGdiMIrY10mvLRvnQh42/+GoBlFW3b2LXLE2xxJpZFdm94we0BaoV3RwJyGqg5wS7epxTv0Zvw==}
    dependencies:
      call-bind: 1.0.2
      get-intrinsic: 1.1.2
      object-inspect: 1.12.2
    dev: true

  /signal-exit/3.0.7:
    resolution: {integrity: sha512-wnD2ZE+l+SPC/uoS0vXeE9L1+0wuaMqKlfz9AMUo38JsyLSBWSFcHR1Rri62LZc12vLr1gb3jl7iwQhgwpAbGQ==}

  /simple-concat/1.0.1:
    resolution: {integrity: sha512-cSFtAPtRhljv69IK0hTVZQ+OfE9nePi/rtJmw5UjHeVyVroEqJXP1sFztKUy1qU+xvz3u/sfYJLa947b7nAN2Q==}
    dev: true

  /simple-get/4.0.1:
    resolution: {integrity: sha512-brv7p5WgH0jmQJr1ZDDfKDOSeWWg+OVypG99A/5vYGPqJ6pxiaHLy8nxtFjBA7oMa01ebA9gfh1uMCFqOuXxvA==}
    dependencies:
      decompress-response: 6.0.0
      once: 1.4.0
      simple-concat: 1.0.1
    dev: true

  /simple-swizzle/0.2.2:
    resolution: {integrity: sha512-JA//kQgZtbuY83m+xT+tXJkmJncGMTFT+C+g2h2R9uxkYIrE2yy9sgmcLhCnw57/WSD+Eh3J97FPEDFnbXnDUg==}
    dependencies:
      is-arrayish: 0.3.2
    dev: true

  /sirv-cli/2.0.2:
    resolution: {integrity: sha512-OtSJDwxsF1NWHc7ps3Sa0s+dPtP15iQNJzfKVz+MxkEo3z72mCD+yu30ct79rPr0CaV1HXSOBp+MIY5uIhHZ1A==}
    engines: {node: '>= 10'}
    hasBin: true
    dependencies:
      console-clear: 1.1.1
      get-port: 3.2.0
      kleur: 4.1.5
      local-access: 1.1.0
      sade: 1.8.1
      semiver: 1.1.0
      sirv: 2.0.2
      tinydate: 1.3.0
    dev: true

  /sirv/2.0.2:
    resolution: {integrity: sha512-4Qog6aE29nIjAOKe/wowFTxOdmbEZKb+3tsLljaBRzJwtqto0BChD2zzH0LhgCSXiI+V7X+Y45v14wBZQ1TK3w==}
    engines: {node: '>= 10'}
    dependencies:
      '@polka/url': 1.0.0-next.21
      mrmime: 1.0.1
      totalist: 3.0.0
    dev: true

  /sisteransi/1.0.5:
    resolution: {integrity: sha512-bLGGlR1QxBcynn2d5YmDX4MGjlZvy2MRBDRNHLJ8VI6l6+9FUiyTFNJ0IveOSP0bcXgVDPRcfGqA0pjaqUpfVg==}
    dev: false

  /slash/3.0.0:
    resolution: {integrity: sha512-g9Q1haeby36OSStwb4ntCGGGaKsaVSjQ68fBxoQcutl5fS1vuY18H3wSt3jFyFtrkx+Kz0V1G85A4MyAdDMi2Q==}
    engines: {node: '>=8'}
    dev: true

  /smartwrap/2.0.2:
    resolution: {integrity: sha512-vCsKNQxb7PnCNd2wY1WClWifAc2lwqsG8OaswpJkVJsvMGcnEntdTCDajZCkk93Ay1U3t/9puJmb525Rg5MZBA==}
    engines: {node: '>=6'}
    hasBin: true
    dependencies:
      array.prototype.flat: 1.3.0
      breakword: 1.0.5
      grapheme-splitter: 1.0.4
      strip-ansi: 6.0.1
      wcwidth: 1.0.1
      yargs: 15.4.1
    dev: true

  /sorcery/0.10.0:
    resolution: {integrity: sha512-R5ocFmKZQFfSTstfOtHjJuAwbpGyf9qjQa1egyhvXSbM7emjrtLXtGdZsDJDABC85YBfVvrOiGWKSYXPKdvP1g==}
    hasBin: true
    dependencies:
      buffer-crc32: 0.2.13
      minimist: 1.2.6
      sander: 0.5.1
      sourcemap-codec: 1.4.8
    dev: true

  /source-map-js/1.0.2:
    resolution: {integrity: sha512-R0XvVJ9WusLiqTCEiGCmICCMplcCkIwwR11mOSD9CR5u+IXYdiseeEuXCVAjS54zqwkLcPNnmU4OeJ6tUrWhDw==}
    engines: {node: '>=0.10.0'}

  /source-map-resolve/0.5.3:
    resolution: {integrity: sha512-Htz+RnsXWk5+P2slx5Jh3Q66vhQj1Cllm0zvnaY98+NFx+Dv2CF/f5O/t8x+KaNdrdIAsruNzoh/KpialbqAnw==}
    deprecated: See https://github.com/lydell/source-map-resolve#deprecated
    dependencies:
      atob: 2.1.2
      decode-uri-component: 0.2.0
      resolve-url: 0.2.1
      source-map-url: 0.4.1
      urix: 0.1.0
    dev: true

  /source-map-url/0.4.1:
    resolution: {integrity: sha512-cPiFOTLUKvJFIg4SKVScy4ilPPW6rFgMgfuZJPNoDuMs3nC1HbMUycBoJw77xFIp6z1UJQJOfx6C9GMH80DiTw==}
    deprecated: See https://github.com/lydell/source-map-url#deprecated
    dev: true

  /source-map/0.6.1:
    resolution: {integrity: sha512-UjgapumWlbMhkBgzT7Ykc5YXUT46F0iKu8SGXq0bcwP5dz/h0Plj6enJqjz1Zbq2l5WaqYnrVbwWOWMyF3F47g==}
    engines: {node: '>=0.10.0'}
    dev: true

  /sourcemap-codec/1.4.8:
    resolution: {integrity: sha512-9NykojV5Uih4lgo5So5dtw+f0JgJX30KCNI8gwhz2J9A15wD0Ml6tjHKwf6fTSa6fAdVBdZeNOs9eJ71qCk8vA==}

  /spawndamnit/2.0.0:
    resolution: {integrity: sha512-j4JKEcncSjFlqIwU5L/rp2N5SIPsdxaRsIv678+TZxZ0SRDJTm8JrxJMjE/XuiEZNEir3S8l0Fa3Ke339WI4qA==}
    dependencies:
      cross-spawn: 5.1.0
      signal-exit: 3.0.7
    dev: true

  /spdx-correct/3.1.1:
    resolution: {integrity: sha512-cOYcUWwhCuHCXi49RhFRCyJEK3iPj1Ziz9DpViV3tbZOwXD49QzIN3MpOLJNxh2qwq2lJJZaKMVw9qNi4jTC0w==}
    dependencies:
      spdx-expression-parse: 3.0.1
      spdx-license-ids: 3.0.11
    dev: true

  /spdx-exceptions/2.3.0:
    resolution: {integrity: sha512-/tTrYOC7PPI1nUAgx34hUpqXuyJG+DTHJTnIULG4rDygi4xu/tfgmq1e1cIRwRzwZgo4NLySi+ricLkZkw4i5A==}
    dev: true

  /spdx-expression-parse/3.0.1:
    resolution: {integrity: sha512-cbqHunsQWnJNE6KhVSMsMeH5H/L9EpymbzqTQ3uLwNCLZ1Q481oWaofqH7nO6V07xlXwY6PhQdQ2IedWx/ZK4Q==}
    dependencies:
      spdx-exceptions: 2.3.0
      spdx-license-ids: 3.0.11
    dev: true

  /spdx-license-ids/3.0.11:
    resolution: {integrity: sha512-Ctl2BrFiM0X3MANYgj3CkygxhRmr9mi6xhejbdO960nF6EDJApTYpn0BQnDKlnNBULKiCN1n3w9EBkHK8ZWg+g==}
    dev: true

  /sprintf-js/1.0.3:
    resolution: {integrity: sha512-D9cPgkvLlV3t3IzL0D0YLvGA9Ahk4PcvVwUbN0dSGr1aP0Nrt4AEnTUbuGvquEC0mA64Gqt1fzirlRs5ibXx8g==}
    dev: true

  /stream-transform/2.1.3:
    resolution: {integrity: sha512-9GHUiM5hMiCi6Y03jD2ARC1ettBXkQBoQAe7nJsPknnI0ow10aXjTnew8QtYQmLjzn974BnmWEAJgCY6ZP1DeQ==}
    dependencies:
      mixme: 0.5.4
    dev: true

  /string-width/1.0.2:
    resolution: {integrity: sha512-0XsVpQLnVCXHJfyEs8tC0zpTVIr5PKKsQtkT29IwupnPTjtPmQ3xT/4yCREF9hYkV/3M3kzcUTSAZT6a6h81tw==}
    engines: {node: '>=0.10.0'}
    dependencies:
      code-point-at: 1.1.0
      is-fullwidth-code-point: 1.0.0
      strip-ansi: 3.0.1
    dev: true

  /string-width/2.1.1:
    resolution: {integrity: sha512-nOqH59deCq9SRHlxq1Aw85Jnt4w6KvLKqWVik6oA9ZklXLNIOlqg4F2yrT1MVaTjAqvVwdfeZ7w7aCvJD7ugkw==}
    engines: {node: '>=4'}
    dependencies:
      is-fullwidth-code-point: 2.0.0
      strip-ansi: 4.0.0
    dev: true

  /string-width/4.2.3:
    resolution: {integrity: sha512-wKyQRQpjJ0sIp62ErSZdGsjMJWsap5oRNihHhu6G7JVO/9jIB6UyevL+tXuOqrng8j/cxKTWyWUwvSTriiZz/g==}
    engines: {node: '>=8'}
    dependencies:
      emoji-regex: 8.0.0
      is-fullwidth-code-point: 3.0.0
      strip-ansi: 6.0.1

  /string.prototype.trimend/1.0.5:
    resolution: {integrity: sha512-I7RGvmjV4pJ7O3kdf+LXFpVfdNOxtCW/2C8f6jNiW4+PQchwxkCDzlk1/7p+Wl4bqFIZeF47qAHXLuHHWKAxog==}
    dependencies:
      call-bind: 1.0.2
      define-properties: 1.1.4
      es-abstract: 1.20.1
    dev: true

  /string.prototype.trimstart/1.0.5:
    resolution: {integrity: sha512-THx16TJCGlsN0o6dl2o6ncWUsdgnLRSA23rRE5pyGBw/mLr3Ej/R2LaqCtgP8VNMGZsvMWnf9ooZPyY2bHvUFg==}
    dependencies:
      call-bind: 1.0.2
      define-properties: 1.1.4
      es-abstract: 1.20.1
    dev: true

  /string_decoder/1.3.0:
    resolution: {integrity: sha512-hkRX8U1WjJFd8LsDJ2yQ/wWWxaopEsABU1XfkM8A+j0+85JAGppt16cr1Whg6KIbb4okU6Mql6BOj+uup/wKeA==}
    dependencies:
      safe-buffer: 5.2.1

  /strip-ansi/3.0.1:
    resolution: {integrity: sha512-VhumSSbBqDTP8p2ZLKj40UjBCV4+v8bUSEpUb4KjRgWk9pbqGF4REFj6KEagidb2f/M6AzC0EmFyDNGaw9OCzg==}
    engines: {node: '>=0.10.0'}
    dependencies:
      ansi-regex: 2.1.1
    dev: true

  /strip-ansi/4.0.0:
    resolution: {integrity: sha512-4XaJ2zQdCzROZDivEVIDPkcQn8LMFSa8kj8Gxb/Lnwzv9A8VctNZ+lfivC/sV3ivW8ElJTERXZoPBRrZKkNKow==}
    engines: {node: '>=4'}
    dependencies:
      ansi-regex: 3.0.1
    dev: true

  /strip-ansi/6.0.1:
    resolution: {integrity: sha512-Y38VPSHcqkFrCpFnQ9vuSXmquuv5oXOKpGeT6aGrr3o3Gc9AlVa6JBfUSOCnbxGGZF+/0ooI7KrPuUSztUdU5A==}
    engines: {node: '>=8'}
    dependencies:
      ansi-regex: 5.0.1

  /strip-bom/3.0.0:
    resolution: {integrity: sha512-vavAMRXOgBVNF6nyEEmL3DBK19iRpDcoIwW+swQ+CbGiu7lju6t+JklA1MHweoWtadgt4ISVUsXLyDq34ddcwA==}
    engines: {node: '>=4'}
    dev: true

  /strip-eof/1.0.0:
    resolution: {integrity: sha512-7FCwGGmx8mD5xQd3RPUvnSpUXHM3BWuzjtpD4TXsfcZ9EL4azvVVUscFYwD9nx8Kh+uCBC00XBtAykoMHwTh8Q==}
    engines: {node: '>=0.10.0'}
    dev: true

  /strip-indent/3.0.0:
    resolution: {integrity: sha512-laJTa3Jb+VQpaC6DseHhF7dXVqHTfJPCRDaEbid/drOhgitgYku/letMUqOXFoWV0zIIUbjpdH2t+tYj4bQMRQ==}
    engines: {node: '>=8'}
    dependencies:
      min-indent: 1.0.1
    dev: true

  /strip-json-comments/2.0.1:
    resolution: {integrity: sha512-4gB8na07fecVVkOI6Rs4e7T6NOTki5EmL7TUduTs6bu3EdnSycntVJ4re8kgZA+wx9IueI2Y11bfbgwtzuE0KQ==}
    engines: {node: '>=0.10.0'}
    dev: true

  /strip-json-comments/3.1.1:
    resolution: {integrity: sha512-6fPc+R4ihwqP6N/aIv2f1gMH8lOVtWQHoqC4yK6oSDVVocumAsfCqjkXnqiYMhmMwS/mEHLp7Vehlt3ql6lEig==}
    engines: {node: '>=8'}
    dev: true

  /sucrase/3.23.0:
    resolution: {integrity: sha512-xgC1xboStzGhCnRywlBf/DLmkC+SkdAKqrNCDsxGrzM0phR5oUxoFKiQNrsc2D8wDdAm03iLbSZqjHDddo3IzQ==}
    engines: {node: '>=8'}
    hasBin: true
    dependencies:
      commander: 4.1.1
      glob: 7.1.6
      lines-and-columns: 1.2.4
      mz: 2.7.0
      pirates: 4.0.5
      ts-interface-checker: 0.1.13
    dev: true

  /supports-color/5.5.0:
    resolution: {integrity: sha512-QjVjwdXIt408MIiAqCX4oUKsgU2EqAGzs2Ppkm4aQYbjm+ZEWEcW4SfFNTr4uMNZma0ey4f5lgLrkB0aX0QMow==}
    engines: {node: '>=4'}
    dependencies:
      has-flag: 3.0.0
    dev: true

  /supports-color/7.2.0:
    resolution: {integrity: sha512-qpCAvRl9stuOHveKsn7HncJRvv501qIacKzQlO/+Lwxc9+0q2wLyv4Dfvt80/DPn2pqOBsJdDiogXGR9+OvwRw==}
    engines: {node: '>=8'}
    dependencies:
      has-flag: 4.0.0
    dev: true

  /supports-preserve-symlinks-flag/1.0.0:
    resolution: {integrity: sha512-ot0WnXS9fgdkgIcePe6RHNk1WA8+muPa6cSjeR3V8K27q9BB1rTE3R1p7Hv0z1ZyAc8s6Vvv8DIyWf681MAt0w==}
    engines: {node: '>= 0.4'}

  /svelte-check/2.8.0_svelte@3.48.0:
    resolution: {integrity: sha512-HRL66BxffMAZusqe5I5k26mRWQ+BobGd9Rxm3onh7ZVu0nTk8YTKJ9vu3LVPjUGLU9IX7zS+jmwPVhJYdXJ8vg==}
    hasBin: true
    peerDependencies:
      svelte: ^3.24.0
    dependencies:
      '@jridgewell/trace-mapping': 0.3.14
      chokidar: 3.5.3
      fast-glob: 3.2.11
      import-fresh: 3.3.0
      picocolors: 1.0.0
      sade: 1.8.1
      svelte: 3.48.0
      svelte-preprocess: 4.10.7_lvfi2wesz6u4l5rfbnetbucfmm
      typescript: 4.7.4
    transitivePeerDependencies:
      - '@babel/core'
      - coffeescript
      - less
      - node-sass
      - postcss
      - postcss-load-config
      - pug
      - sass
      - stylus
      - sugarss
    dev: true

  /svelte-hmr/0.14.12_svelte@3.48.0:
    resolution: {integrity: sha512-4QSW/VvXuqVcFZ+RhxiR8/newmwOCTlbYIezvkeN6302YFRE8cXy0naamHcjz8Y9Ce3ITTZtrHrIL0AGfyo61w==}
    engines: {node: ^12.20 || ^14.13.1 || >= 16}
    peerDependencies:
      svelte: '>=3.19.0'
    dependencies:
      svelte: 3.48.0
    dev: false

  /svelte-preprocess/4.10.7_lvfi2wesz6u4l5rfbnetbucfmm:
    resolution: {integrity: sha512-sNPBnqYD6FnmdBrUmBCaqS00RyCsCpj2BG58A1JBswNF7b0OKviwxqVrOL/CKyJrLSClrSeqQv5BXNg2RUbPOw==}
    engines: {node: '>= 9.11.2'}
    requiresBuild: true
    peerDependencies:
      '@babel/core': ^7.10.2
      coffeescript: ^2.5.1
      less: ^3.11.3 || ^4.0.0
      node-sass: '*'
      postcss: ^7 || ^8
      postcss-load-config: ^2.1.0 || ^3.0.0 || ^4.0.0
      pug: ^3.0.0
      sass: ^1.26.8
      stylus: ^0.55.0
      sugarss: ^2.0.0
      svelte: ^3.23.0
      typescript: ^3.9.5 || ^4.0.0
    peerDependenciesMeta:
      '@babel/core':
        optional: true
      coffeescript:
        optional: true
      less:
        optional: true
      node-sass:
        optional: true
      postcss:
        optional: true
      postcss-load-config:
        optional: true
      pug:
        optional: true
      sass:
        optional: true
      stylus:
        optional: true
      sugarss:
        optional: true
      typescript:
        optional: true
    dependencies:
      '@types/pug': 2.0.6
      '@types/sass': 1.43.1
      detect-indent: 6.1.0
      magic-string: 0.25.9
      sorcery: 0.10.0
      strip-indent: 3.0.0
      svelte: 3.48.0
      typescript: 4.7.4
    dev: true

  /svelte-preprocess/4.10.7_svelte@3.48.0:
    resolution: {integrity: sha512-sNPBnqYD6FnmdBrUmBCaqS00RyCsCpj2BG58A1JBswNF7b0OKviwxqVrOL/CKyJrLSClrSeqQv5BXNg2RUbPOw==}
    engines: {node: '>= 9.11.2'}
    requiresBuild: true
    peerDependencies:
      '@babel/core': ^7.10.2
      coffeescript: ^2.5.1
      less: ^3.11.3 || ^4.0.0
      node-sass: '*'
      postcss: ^7 || ^8
      postcss-load-config: ^2.1.0 || ^3.0.0 || ^4.0.0
      pug: ^3.0.0
      sass: ^1.26.8
      stylus: ^0.55.0
      sugarss: ^2.0.0
      svelte: ^3.23.0
      typescript: ^3.9.5 || ^4.0.0
    peerDependenciesMeta:
      '@babel/core':
        optional: true
      coffeescript:
        optional: true
      less:
        optional: true
      node-sass:
        optional: true
      postcss:
        optional: true
      postcss-load-config:
        optional: true
      pug:
        optional: true
      sass:
        optional: true
      stylus:
        optional: true
      sugarss:
        optional: true
      typescript:
        optional: true
    dependencies:
      '@types/pug': 2.0.6
      '@types/sass': 1.43.1
      detect-indent: 6.1.0
      magic-string: 0.25.9
      sorcery: 0.10.0
      strip-indent: 3.0.0
      svelte: 3.48.0
    dev: true

  /svelte/3.48.0:
    resolution: {integrity: sha512-fN2YRm/bGumvjUpu6yI3BpvZnpIm9I6A7HR4oUNYd7ggYyIwSA/BX7DJ+UXXffLp6XNcUijyLvttbPVCYa/3xQ==}
    engines: {node: '>= 8'}

  /svelte2tsx/0.5.11_lvfi2wesz6u4l5rfbnetbucfmm:
    resolution: {integrity: sha512-Is95G1wqNvEUJZ9DITRS2zfMwVJRZztMduPs1vJJ0cm65WUg/avBl5vBXjHycQL/qmFpaqa3NG4qWnf7bCHPag==}
    peerDependencies:
      svelte: ^3.24
      typescript: ^4.1.2
    dependencies:
      dedent-js: 1.0.1
      pascal-case: 3.1.2
      svelte: 3.48.0
      typescript: 4.7.4
    dev: true

  /tar-fs/2.1.1:
    resolution: {integrity: sha512-V0r2Y9scmbDRLCNex/+hYzvp/zyYjvFbHPNgVTKfQvVrb6guiE/fxP+XblDNR011utopbkex2nM4dHNV6GDsng==}
    dependencies:
      chownr: 1.1.4
      mkdirp-classic: 0.5.3
      pump: 3.0.0
      tar-stream: 2.2.0
    dev: true

  /tar-stream/2.2.0:
    resolution: {integrity: sha512-ujeqbceABgwMZxEJnk2HDY2DlnUZ+9oEcb1KzTVfYHio0UE6dG71n60d8D2I4qNvleWrrXpmjpt7vZeF1LnMZQ==}
    engines: {node: '>=6'}
    dependencies:
      bl: 4.1.0
      end-of-stream: 1.4.4
      fs-constants: 1.0.0
      inherits: 2.0.4
      readable-stream: 3.6.0
    dev: true

  /tar/6.1.11:
    resolution: {integrity: sha512-an/KZQzQUkZCkuoAA64hM92X0Urb6VpRhAFllDzz44U2mcD5scmT3zBc4VgVpkugF580+DQn8eAFSyoQt0tznA==}
    engines: {node: '>= 10'}
    dependencies:
      chownr: 2.0.0
      fs-minipass: 2.1.0
      minipass: 3.3.4
      minizlib: 2.1.2
      mkdirp: 1.0.4
      yallist: 4.0.0
    dev: false

  /term-size/2.2.1:
    resolution: {integrity: sha512-wK0Ri4fOGjv/XPy8SBHZChl8CM7uMc5VML7SqiQ0zG7+J5Vr+RMQDoHa2CNT6KHUnTGIXH34UDMkPzAUyapBZg==}
    engines: {node: '>=8'}
    dev: true

  /test-exclude/6.0.0:
    resolution: {integrity: sha512-cAGWPIyOHU6zlmg88jwm7VRyXnMN7iV68OGAbYDk/Mh/xC/pzVPlQtY6ngoIH/5/tciuhGfvESU8GrHrcxD56w==}
    engines: {node: '>=8'}
    dependencies:
      '@istanbuljs/schema': 0.1.3
      glob: 7.2.3
      minimatch: 3.1.2
    dev: true

  /text-table/0.2.0:
    resolution: {integrity: sha512-N+8UisAXDGk8PFXP4HAzVR9nbfmVJ3zYLAWiTIoqC5v5isinhr+r5uaO8+7r3BMfuNIufIsA7RdpVgacC2cSpw==}
    dev: true

  /thenify-all/1.6.0:
    resolution: {integrity: sha512-RNxQH/qI8/t3thXJDwcstUO4zeqo64+Uy/+sNVRBx4Xn2OX+OZ9oP+iJnNFqplFra2ZUVeKCSa2oVWi3T4uVmA==}
    engines: {node: '>=0.8'}
    dependencies:
      thenify: 3.3.1
    dev: true

  /thenify/3.3.1:
    resolution: {integrity: sha512-RVZSIV5IG10Hk3enotrhvz0T9em6cyHBLkH/YAZuKqd8hRkKhSfCGIcP2KUY0EPxndzANBmNllzWPwak+bheSw==}
    dependencies:
      any-promise: 1.3.0
    dev: true

  /tiny-glob/0.2.9:
    resolution: {integrity: sha512-g/55ssRPUjShh+xkfx9UPDXqhckHEsHr4Vd9zX55oSdGZc/MD0m3sferOkwWtp98bv+kcVfEHtRJgBVJzelrzg==}
    dependencies:
      globalyzer: 0.1.0
      globrex: 0.1.2

  /tinydate/1.3.0:
    resolution: {integrity: sha512-7cR8rLy2QhYHpsBDBVYnnWXm8uRTr38RoZakFSW7Bs7PzfMPNZthuMLkwqZv7MTu8lhQ91cOFYS5a7iFj2oR3w==}
    engines: {node: '>=4'}
    dev: true

  /tmp/0.0.33:
    resolution: {integrity: sha512-jRCJlojKnZ3addtTOjdIqoRuPEKBvNXcGYqzO6zWZX8KfKEpnGY5jfggJQ3EjKuu8D4bJRr0y+cYJFmYbImXGw==}
    engines: {node: '>=0.6.0'}
    dependencies:
      os-tmpdir: 1.0.2
    dev: true

  /to-regex-range/5.0.1:
    resolution: {integrity: sha512-65P7iz6X5yEr1cwcgvQxbbIw7Uk3gOy5dIdtZ4rDveLqhrdJP+Li/Hx6tyK0NEb+2GCyneCMJiGqrADCSNk8sQ==}
    engines: {node: '>=8.0'}
    dependencies:
      is-number: 7.0.0

  /totalist/3.0.0:
    resolution: {integrity: sha512-eM+pCBxXO/njtF7vdFsHuqb+ElbxqtI4r5EAvk6grfAFyJ6IvWlSkfZ5T9ozC6xWw3Fj1fGoSmrl0gUs46JVIw==}
    engines: {node: '>=6'}
    dev: true

  /tr46/0.0.3:
    resolution: {integrity: sha512-N3WMsuqV66lT30CrXNbEjx4GEwlow3v6rr4mCcv6prnfwhS01rkgyFdjPNBYd9br7LpXV1+Emh01fHnq2Gdgrw==}

  /trim-newlines/3.0.1:
    resolution: {integrity: sha512-c1PTsA3tYrIsLGkJkzHF+w9F2EyxfXGo4UyJc4pFL++FMjnq0HJS69T3M7d//gKrFKwy429bouPescbjecU+Zw==}
    engines: {node: '>=8'}
    dev: true

  /trouter/3.2.0:
    resolution: {integrity: sha512-rLLXbhTObLy2MBVjLC+jTnoIKw99n0GuJs9ov10J870vDw5qhTurPzsDrudNtBf5w/CZ9ctZy2p2IMmhGcel2w==}
    engines: {node: '>=6'}
    dependencies:
      regexparam: 1.3.0
    dev: true

  /ts-interface-checker/0.1.13:
    resolution: {integrity: sha512-Y/arvbn+rrz3JCKl9C4kVNfTfSm2/mEp5FSz5EsZSANGPSlQrpRI5M4PKF+mJnE52jOO90PnPSc3Ur3bTQw0gA==}
    dev: true

  /tsconfig-paths/3.14.1:
    resolution: {integrity: sha512-fxDhWnFSLt3VuTwtvJt5fpwxBHg5AdKWMsgcPOOIilyjymcYVZoCQF8fvFRezCNfblEXmi+PcM1eYHeOAgXCOQ==}
    dependencies:
      '@types/json5': 0.0.29
      json5: 1.0.1
      minimist: 1.2.6
      strip-bom: 3.0.0
    dev: true

  /tslib/1.14.1:
    resolution: {integrity: sha512-Xni35NKzjgMrwevysHTCArtLDpPvye8zV/0E4EyYn43P7/7qvQwPh9BGkHewbMulVntbigmcT7rdX3BNo9wRJg==}
    dev: true

  /tslib/2.4.0:
    resolution: {integrity: sha512-d6xOpEDfsi2CZVlPQzGeux8XMwLT9hssAsaPYExaQMuYskwb+x1x7J371tWlbBdWHroy99KnVB6qIkUbs5X3UQ==}
    dev: true

  /tsutils/3.21.0_typescript@4.7.4:
    resolution: {integrity: sha512-mHKK3iUXL+3UF6xL5k0PEhKRUBKPBCv/+RkEOpjRWxxx27KKRBmmA60A9pgOUvMi8GKhRMPEmjBRPzs2W7O1OA==}
    engines: {node: '>= 6'}
    peerDependencies:
      typescript: '>=2.8.0 || >= 3.2.0-dev || >= 3.3.0-dev || >= 3.4.0-dev || >= 3.5.0-dev || >= 3.6.0-dev || >= 3.6.0-beta || >= 3.7.0-dev || >= 3.7.0-beta'
    dependencies:
      tslib: 1.14.1
      typescript: 4.7.4
    dev: true

  /tty-table/4.1.6:
    resolution: {integrity: sha512-kRj5CBzOrakV4VRRY5kUWbNYvo/FpOsz65DzI5op9P+cHov3+IqPbo1JE1ZnQGkHdZgNFDsrEjrfqqy/Ply9fw==}
    engines: {node: '>=8.0.0'}
    hasBin: true
    dependencies:
      chalk: 4.1.2
      csv: 5.5.3
      kleur: 4.1.5
      smartwrap: 2.0.2
      strip-ansi: 6.0.1
      wcwidth: 1.0.1
      yargs: 17.5.1
    dev: true

  /tunnel-agent/0.6.0:
    resolution: {integrity: sha512-McnNiV1l8RYeY8tBgEpuodCC1mLUdbSN+CYBL7kJsJNInOP8UjDDEwdk6Mw60vdLLrr5NHKZhMAOSrR2NZuQ+w==}
    dependencies:
      safe-buffer: 5.2.1
    dev: true

  /turbo-android-arm64/1.3.1:
    resolution: {integrity: sha512-JcnZh9tLbZDpKaXaao/s/k4qXt3TbNEc1xEYYXurVWnqiMueGeS7QAtThVB85ZSqzj7djk+ngSrZabPy5RG25Q==}
    cpu: [arm64]
    os: [android]
    requiresBuild: true
    dev: true
    optional: true

  /turbo-darwin-64/1.3.1:
    resolution: {integrity: sha512-TIGDradVFoGck86VIuM38KaDeNxdKaP2ti93UpQeFw26ZhPIeTAa6wUgnz4DQP6bjIvQmXlYJ16ETZb4tFYygg==}
    cpu: [x64]
    os: [darwin]
    requiresBuild: true
    dev: true
    optional: true

  /turbo-darwin-arm64/1.3.1:
    resolution: {integrity: sha512-aLBq8KiMMmop7uKBkvDt/y+eER2UzxZyUzh1KWcZ7DZB5tFZnknEUyf2qggY2vd2WcDVfQ1EUjZ0MFxhhVaVzA==}
    cpu: [arm64]
    os: [darwin]
    requiresBuild: true
    dev: true
    optional: true

  /turbo-freebsd-64/1.3.1:
    resolution: {integrity: sha512-BOr/ifmxjlBeuDkDQLUJtzqzXQ2zPHHcI14U9Ys+z4Mza1uzQn/oSJqQvU5RuyRBVai7noMrpPS7QuKtDz0Cyg==}
    cpu: [x64]
    os: [freebsd]
    requiresBuild: true
    dev: true
    optional: true

  /turbo-freebsd-arm64/1.3.1:
    resolution: {integrity: sha512-bHPZjK4xnGLz6/oxl5XmWhdYOdtBMSadrGhptWSZ0wBGNn/gQzDTeZAkQeqhh25AD0eM1hzDe8QUz8GlS43lrA==}
    cpu: [arm64]
    os: [freebsd]
    requiresBuild: true
    dev: true
    optional: true

  /turbo-linux-32/1.3.1:
    resolution: {integrity: sha512-c5okimusfvivu9wS8MKSr+rXpQAV+M4TyR9JX+spIK8B1I7AjfECAqiK2D5WFWO1bQ33bUAuxXOEpUuLpgEm+g==}
    cpu: [ia32]
    os: [linux]
    requiresBuild: true
    dev: true
    optional: true

  /turbo-linux-64/1.3.1:
    resolution: {integrity: sha512-O0pNX+N5gbmRcyZT+jsCPUNCN3DpIZHqNN35j7MT5nr0IkZa83CGbZnrEc+7Qws//jFJ26EngqD/JyRB2E8nwQ==}
    cpu: [x64]
    os: [linux]
    requiresBuild: true
    dev: true
    optional: true

  /turbo-linux-arm/1.3.1:
    resolution: {integrity: sha512-f+r6JIwv/7ylxxJtgVi8cVw+6oNoD/r1IMTU6ejH8bfyMZZko4kkNwH9VYribQ44KDkJEgzdltnzFG5f6Hz10g==}
    cpu: [arm]
    os: [linux]
    requiresBuild: true
    dev: true
    optional: true

  /turbo-linux-arm64/1.3.1:
    resolution: {integrity: sha512-D6+1MeS/x+/VCCooHPU4NIpB8qI/eW70eMRA79bqTPaxxluP0g2CaxXgucco05P51YtNsSxeVcH7X76iadON6Q==}
    cpu: [arm64]
    os: [linux]
    requiresBuild: true
    dev: true
    optional: true

  /turbo-linux-mips64le/1.3.1:
    resolution: {integrity: sha512-yL64jgwVCziOpBcdpMxIsczkgwwOvmaqKObFKWyCNlk/LOl5NKODLwXEaryLaALtpwUAoS4ltMSI64gKqmLrOA==}
    cpu: [mips64el]
    os: [linux]
    requiresBuild: true
    dev: true
    optional: true

  /turbo-linux-ppc64le/1.3.1:
    resolution: {integrity: sha512-tjnM+8RosykS1lBpOPLDXGOz/Po2h796ty17uBd7IFslWPOI16a/akFOFoLH8PCiGGJMe3CYgRhEKn4sPWNxFA==}
    cpu: [ppc64]
    os: [linux]
    requiresBuild: true
    dev: true
    optional: true

  /turbo-windows-32/1.3.1:
    resolution: {integrity: sha512-Snnv+TVigulqwK6guHKndMlrLw88NXj8BtHRGrEksPR0QkyuHlwLf+tHYB4HmvpUl4W9lnXQf4hsljWP64BEdw==}
    cpu: [ia32]
    os: [win32]
    requiresBuild: true
    dev: true
    optional: true

  /turbo-windows-64/1.3.1:
    resolution: {integrity: sha512-gLeohHG07yIhON1Pp0YNE00i/yzip2GFhkA6HdJaK95uE5bKULpqxuO414hOS/WzGwrGVXBKCImfe24XXh5T+Q==}
    cpu: [x64]
    os: [win32]
    requiresBuild: true
    dev: true
    optional: true

  /turbo-windows-arm64/1.3.1:
    resolution: {integrity: sha512-0MWcHLvYgs/qdcoTFZ55nu8HhrpeiwXEMw9cbNfgqTlzy3OsrAsovYEJFyQ8KSxeploiD+QJlCdvhxx+5C0tlA==}
    cpu: [arm64]
    os: [win32]
    requiresBuild: true
    dev: true
    optional: true

  /turbo/1.3.1:
    resolution: {integrity: sha512-DXckoGKlZgvTn/PrHpBI/57aeXR7tfyPf2dK+4LmBczt24ELA3o6eYHeA7KzfpSYhB2LE9qveYFQ6mJ1OzGjjg==}
    hasBin: true
    requiresBuild: true
    optionalDependencies:
      turbo-android-arm64: 1.3.1
      turbo-darwin-64: 1.3.1
      turbo-darwin-arm64: 1.3.1
      turbo-freebsd-64: 1.3.1
      turbo-freebsd-arm64: 1.3.1
      turbo-linux-32: 1.3.1
      turbo-linux-64: 1.3.1
      turbo-linux-arm: 1.3.1
      turbo-linux-arm64: 1.3.1
      turbo-linux-mips64le: 1.3.1
      turbo-linux-ppc64le: 1.3.1
      turbo-windows-32: 1.3.1
      turbo-windows-64: 1.3.1
      turbo-windows-arm64: 1.3.1
    dev: true

  /type-check/0.4.0:
    resolution: {integrity: sha512-XleUoc9uwGXqjWwXaUTZAmzMcFZ5858QA2vvx1Ur5xIcixXIP+8LnFDgRplU30us6teqdlskFfu+ae4K79Ooew==}
    engines: {node: '>= 0.8.0'}
    dependencies:
      prelude-ls: 1.2.1
    dev: true

  /type-fest/0.13.1:
    resolution: {integrity: sha512-34R7HTnG0XIJcBSn5XhDd7nNFPRcXYRZrBB2O2jdKqYODldSzBAqzsWoZYYvduky73toYS/ESqxPvkDf/F0XMg==}
    engines: {node: '>=10'}
    dev: true

  /type-fest/0.20.2:
    resolution: {integrity: sha512-Ne+eE4r0/iWnpAxD852z3A+N0Bt5RN//NjJwRd2VFHEmrywxf5vsZlh4R6lixl6B+wz/8d+maTSAkN1FIkI3LQ==}
    engines: {node: '>=10'}
    dev: true

  /type-fest/0.6.0:
    resolution: {integrity: sha512-q+MB8nYR1KDLrgr4G5yemftpMC7/QLqVndBmEEdqzmNj5dcFOO4Oo8qlwZE3ULT3+Zim1F8Kq4cBnikNhlCMlg==}
    engines: {node: '>=8'}
    dev: true

  /type-fest/0.8.1:
    resolution: {integrity: sha512-4dbzIzqvjtgiM5rw1k5rEHtBANKmdudhGyBEajN01fEyhaAIhsoKNy6y7+IN93IfpFtwY9iqi7kD+xwKhQsNJA==}
    engines: {node: '>=8'}
    dev: true

  /typescript/4.7.4:
    resolution: {integrity: sha512-C0WQT0gezHuw6AdY1M2jxUO83Rjf0HP7Sk1DtXj6j1EwkQNZrHAg2XPWlq62oqEhYvONq5pkC2Y9oPljWToLmQ==}
    engines: {node: '>=4.2.0'}
    hasBin: true
    dev: true

  /uglify-js/3.16.1:
    resolution: {integrity: sha512-X5BGTIDH8U6IQ1TIRP62YC36k+ULAa1d59BxlWvPUJ1NkW5L3FwcGfEzuVvGmhJFBu0YJ5Ge25tmRISqCmLiRQ==}
    engines: {node: '>=0.8.0'}
    hasBin: true
    dev: true

  /unbox-primitive/1.0.2:
    resolution: {integrity: sha512-61pPlCD9h51VoreyJ0BReideM3MDKMKnh6+V9L08331ipq6Q8OFXZYiqP6n/tbHx4s5I9uRhcye6BrbkizkBDw==}
    dependencies:
      call-bind: 1.0.2
      has-bigints: 1.0.2
      has-symbols: 1.0.3
      which-boxed-primitive: 1.0.2
    dev: true

  /undici/5.6.1:
    resolution: {integrity: sha512-yYVqywdCbNb99f/w045wqmv++WExXDjY0FEvLSB7QUZZH6izxrVkF4dJn1aimcvN0+WAhv75Gg7v6VJoqmRtJQ==}
    engines: {node: '>=12.18'}
    dev: true

  /universalify/0.1.2:
    resolution: {integrity: sha512-rBJeI5CXAlmy1pV+617WB9J63U6XcazHHF2f2dbJix4XzpUF0RS3Zbj0FGIOCAva5P/d/GBOYaACQ1w+0azUkg==}
    engines: {node: '>= 4.0.0'}
    dev: true

  /uri-js/4.4.1:
    resolution: {integrity: sha512-7rKUyy33Q1yc98pQ1DAmLtwX109F7TIfWlW1Ydo8Wl1ii1SeHieeh0HHfPeL2fMXK6z0s8ecKs9frCuLJvndBg==}
    dependencies:
      punycode: 2.1.1
    dev: true

  /urix/0.1.0:
    resolution: {integrity: sha512-Am1ousAhSLBeB9cG/7k7r2R0zj50uDRlZHPGbazid5s9rlF1F/QKYObEKSIunSjIOkJZqwRRLpvewjEkM7pSqg==}
    deprecated: Please see https://github.com/lydell/urix#deprecated
    dev: true

  /util-deprecate/1.0.2:
    resolution: {integrity: sha512-EPD5q1uXyFxJpCrLnCc1nHnq3gOa6DZBocAIiI2TaSCA7VCJ1UJDMagCzIkXNsUYfD1daK//LTEQ8xiIbrHtcw==}

  /uvu/0.5.4:
    resolution: {integrity: sha512-x1CyUjcP9VKaNPhjeB3FIc/jqgLsz2Q9LFhRzUTu/jnaaHILEGNuE0XckQonl8ISLcwyk9I2EZvWlYsQnwxqvQ==}
    engines: {node: '>=8'}
    hasBin: true
    dependencies:
      dequal: 2.0.2
      diff: 5.1.0
      kleur: 4.1.5
      sade: 1.8.1
    dev: true

  /v8-compile-cache/2.3.0:
    resolution: {integrity: sha512-l8lCEmLcLYZh4nbunNZvQCJc5pv7+RCwa8q/LdUx8u7lsWvPDKmpodJAJNwkAhJC//dFY48KuIEmjtd4RViDrA==}
    dev: true

  /v8-to-istanbul/9.0.1:
    resolution: {integrity: sha512-74Y4LqY74kLE6IFyIjPtkSTWzUZmj8tdHT9Ii/26dvQ6K9Dl2NbEfj0XgU2sHCtKgt5VupqhlO/5aWuqS+IY1w==}
    engines: {node: '>=10.12.0'}
    dependencies:
      '@jridgewell/trace-mapping': 0.3.14
      '@types/istanbul-lib-coverage': 2.0.4
      convert-source-map: 1.8.0
    dev: true

  /validate-npm-package-license/3.0.4:
    resolution: {integrity: sha512-DpKm2Ui/xN7/HQKCtpZxoRWBhZ9Z0kqtygG8XCgNQ8ZlDnxuQmWhj566j8fN4Cu3/JmbhsDo7fcAJq4s9h27Ew==}
    dependencies:
      spdx-correct: 3.1.1
      spdx-expression-parse: 3.0.1
    dev: true

  /vary/1.1.2:
    resolution: {integrity: sha512-BNGbWLfd0eUPabhkXUVm0j8uuvREyTh5ovRa/dyow/BqAbZJyC+5fU+IzQOzmAKzYqYRAISoRhdQr3eIZ/PXqg==}
    engines: {node: '>= 0.8'}
    dev: true

  /vite-imagetools/4.0.4:
    resolution: {integrity: sha512-ik1Sq4ueKYN2iBjxe3g8YxqM9aul2goQ2z8CuTKKxOG3M1nF63SRqialbXMuJVH8aKJ9A2oGhs1sktCAoo9EBg==}
    engines: {node: '>=12.0.0'}
    dependencies:
      '@rollup/pluginutils': 4.2.1
      imagetools-core: 3.0.3
      magic-string: 0.26.2
    dev: true

  /vite/3.0.0-beta.6:
    resolution: {integrity: sha512-jAxxCGXs6oIO3dFh7gwDEP9RqFzYY+ULDWawS1dd3HfM4FCr8rkOnLljDoBBIDdTNM8M7pDzdoYSmpPEOJqyZQ==}
    engines: {node: '>=14.18.0'}
    hasBin: true
    peerDependencies:
      less: '*'
      sass: '*'
      stylus: '*'
      terser: ^5.4.0
    peerDependenciesMeta:
      less:
        optional: true
      sass:
        optional: true
      stylus:
        optional: true
      terser:
        optional: true
    dependencies:
      esbuild: 0.14.48
      postcss: 8.4.14
      resolve: 1.22.1
      rollup: 2.75.7
    optionalDependencies:
      fsevents: 2.3.2

  /vscode-oniguruma/1.6.2:
    resolution: {integrity: sha512-KH8+KKov5eS/9WhofZR8M8dMHWN2gTxjMsG4jd04YhpbPR91fUj7rYQ2/XjeHCJWbg7X++ApRIU9NUwM2vTvLA==}
    dev: true

  /vscode-textmate/5.2.0:
    resolution: {integrity: sha512-Uw5ooOQxRASHgu6C7GVvUxisKXfSgW4oFlO+aa+PAkgmH89O3CXxEEzNRNtHSqtXFTl0nAC1uYj0GMSH27uwtQ==}
    dev: true

  /wcwidth/1.0.1:
    resolution: {integrity: sha512-XHPEwS0q6TaxcvG85+8EYkbiCux2XtWG2mkc47Ng2A77BQu9+DqIOJldST4HgPkuea7dvKSj5VgX3P1d4rW8Tg==}
    dependencies:
      defaults: 1.0.3
    dev: true

  /web-streams-polyfill/3.2.1:
    resolution: {integrity: sha512-e0MO3wdXWKrLbL0DgGnUV7WHVuw9OUvL4hjgnPkIeEvESk74gAITi5G606JtZPp39cd8HA9VQzCIvA49LpPN5Q==}
    engines: {node: '>= 8'}
    dev: true

  /webidl-conversions/3.0.1:
    resolution: {integrity: sha512-2JAn3z8AR6rjK8Sm8orRC0h/bcl/DqL7tRPdGZ4I1CjdF+EaMLmYxBHyXuKL849eucPFhvBoxMsflfOb8kxaeQ==}

  /whatwg-url/5.0.0:
    resolution: {integrity: sha512-saE57nupxk6v3HY35+jzBwYa0rKSy0XR8JSxZPwgLr7ys0IBzhGviA1/TUGJLmSVqs8pb9AnvICXEuOHLprYTw==}
    dependencies:
      tr46: 0.0.3
      webidl-conversions: 3.0.1

  /which-boxed-primitive/1.0.2:
    resolution: {integrity: sha512-bwZdv0AKLpplFY2KZRX6TvyuN7ojjr7lwkg6ml0roIy9YeuSr7JS372qlNW18UQYzgYK9ziGcerWqZOmEn9VNg==}
    dependencies:
      is-bigint: 1.0.4
      is-boolean-object: 1.1.2
      is-number-object: 1.0.7
      is-string: 1.0.7
      is-symbol: 1.0.4
    dev: true

  /which-module/2.0.0:
    resolution: {integrity: sha512-B+enWhmw6cjfVC7kS8Pj9pCrKSc5txArRyaYGe088shv/FGWH+0Rjx/xPgtsWfsUtS27FkP697E4DDhgrgoc0Q==}
    dev: true

  /which-pm/2.0.0:
    resolution: {integrity: sha512-Lhs9Pmyph0p5n5Z3mVnN0yWcbQYUAD7rbQUiMsQxOJ3T57k7RFe35SUwWMf7dsbDZks1uOmw4AecB/JMDj3v/w==}
    engines: {node: '>=8.15'}
    dependencies:
      load-yaml-file: 0.2.0
      path-exists: 4.0.0
    dev: true

  /which/1.3.1:
    resolution: {integrity: sha512-HxJdYWq1MTIQbJ3nw0cqssHoTNU267KlrDuGZ1WYlxDStUtKUhOaJmh112/TZmHxxUfuJqPXSOm7tDyas0OSIQ==}
    hasBin: true
    dependencies:
      isexe: 2.0.0
    dev: true

  /which/2.0.2:
    resolution: {integrity: sha512-BLI3Tl1TW3Pvl70l3yq3Y64i+awpwXqsGBYWkkqMtnbXgrMD+yj7rhW0kuEDxzJaYXGjEW5ogapKNMEKNMjibA==}
    engines: {node: '>= 8'}
    hasBin: true
    dependencies:
      isexe: 2.0.0
    dev: true

  /wide-align/1.1.5:
    resolution: {integrity: sha512-eDMORYaPNZ4sQIuuYPDHdQvf4gyCF9rEEV/yPxGfwPkRodwEgiMUUXTx/dex+Me0wxx53S+NgUHaP7y3MGlDmg==}
    dependencies:
      string-width: 4.2.3
    dev: false

  /word-wrap/1.2.3:
    resolution: {integrity: sha512-Hz/mrNwitNRh/HUAtM/VT/5VH+ygD6DV7mYKZAtHOrbs8U7lvPS6xf7EJKMF0uW1KJCl0H701g3ZGus+muE5vQ==}
    engines: {node: '>=0.10.0'}
    dev: true

  /worktop/0.8.0-next.14:
    resolution: {integrity: sha512-RZgqHu1w/JcUdWOE/BUEAzarrUUHh39eWkLdX8XpA6MfgLJF6X5Vl26CV7/wcm4O/UpZvHMGJUtB9eYTqDjc9g==}
    engines: {node: '>=12'}
    dependencies:
      mrmime: 1.0.1
      regexparam: 2.0.0
    dev: false

  /wrap-ansi/2.1.0:
    resolution: {integrity: sha512-vAaEaDM946gbNpH5pLVNR+vX2ht6n0Bt3GXwVB1AuAqZosOvHNF3P7wDnh8KLkSqgUh0uh77le7Owgoz+Z9XBw==}
    engines: {node: '>=0.10.0'}
    dependencies:
      string-width: 1.0.2
      strip-ansi: 3.0.1
    dev: true

  /wrap-ansi/6.2.0:
    resolution: {integrity: sha512-r6lPcBGxZXlIcymEu7InxDMhdW0KDxpLgoFLcguasxCaJ/SOIZwINatK9KY/tf+ZrlywOKU0UDj3ATXUBfxJXA==}
    engines: {node: '>=8'}
    dependencies:
      ansi-styles: 4.3.0
      string-width: 4.2.3
      strip-ansi: 6.0.1
    dev: true

  /wrap-ansi/7.0.0:
    resolution: {integrity: sha512-YVGIj2kamLSTxw6NsZjoBxfSwsn0ycdesmc4p+Q21c5zPuZ1pl+NfxVdxPtdHvmNVOQ6XSYG4AUtyt/Fi7D16Q==}
    engines: {node: '>=10'}
    dependencies:
      ansi-styles: 4.3.0
      string-width: 4.2.3
      strip-ansi: 6.0.1
    dev: true

  /wrappy/1.0.2:
    resolution: {integrity: sha512-l4Sp/DRseor9wL6EvV2+TuQn63dMkPjZ/sp9XkghTEbV9KlPS1xUsZ3u7/IQO4wxtcFB4bgpQPRcR3QCvezPcQ==}

  /y18n/3.2.2:
    resolution: {integrity: sha512-uGZHXkHnhF0XeeAPgnKfPv1bgKAYyVvmNL1xlKsPYZPaIHxGti2hHqvOCQv71XMsLxu1QjergkqogUnms5D3YQ==}
    dev: true

  /y18n/4.0.3:
    resolution: {integrity: sha512-JKhqTOwSrqNA1NY5lSztJ1GrBiUodLMmIZuLiDaMRJ+itFd+ABVE8XBjOvIWL+rSqNDC74LCSFmlb/U4UZ4hJQ==}
    dev: true

  /y18n/5.0.8:
    resolution: {integrity: sha512-0pfFzegeDWJHJIAmTLRP2DwHjdF5s7jo9tuztdQxAhINCdvS+3nGINqPd00AphqJR/0LhANUS6/+7SCb98YOfA==}
    engines: {node: '>=10'}
    dev: true

  /yallist/2.1.2:
    resolution: {integrity: sha512-ncTzHV7NvsQZkYe1DW7cbDLm0YpzHmZF5r/iyP3ZnQtMiJ+pjzisCiMNI+Sj+xQF5pXhSHxSB3uDbsBTzY/c2A==}
    dev: true

  /yallist/4.0.0:
    resolution: {integrity: sha512-3wdGidZyq5PB084XLES5TpOSRA3wjXAlIWMhum2kRcv/41Sn2emQ0dycQW4uZXLejwKvg6EsvbdlVL+FYEct7A==}

  /yargs-parser/18.1.3:
    resolution: {integrity: sha512-o50j0JeToy/4K6OZcaQmW6lyXXKhq7csREXcDwk2omFPJEwUNOVtJKvmDr9EI1fAJZUyZcRF7kxGBWmRXudrCQ==}
    engines: {node: '>=6'}
    dependencies:
      camelcase: 5.3.1
      decamelize: 1.2.0
    dev: true

  /yargs-parser/20.2.9:
    resolution: {integrity: sha512-y11nGElTIV+CT3Zv9t7VKl+Q3hTQoT9a1Qzezhhl6Rp21gJ/IVTW7Z3y9EWXhuUBC2Shnf+DX0antecpAwSP8w==}
    engines: {node: '>=10'}
    dev: true

  /yargs-parser/21.0.1:
    resolution: {integrity: sha512-9BK1jFpLzJROCI5TzwZL/TU4gqjK5xiHV/RfWLOahrjAko/e4DJkRDZQXfvqAsiZzzYhgAzbgz6lg48jcm4GLg==}
    engines: {node: '>=12'}
    dev: true

  /yargs-parser/7.0.0:
    resolution: {integrity: sha512-WhzC+xgstid9MbVUktco/bf+KJG+Uu6vMX0LN1sLJvwmbCQVxb4D8LzogobonKycNasCZLdOzTAk1SK7+K7swg==}
    dependencies:
      camelcase: 4.1.0
    dev: true

  /yargs/15.4.1:
    resolution: {integrity: sha512-aePbxDmcYW++PaqBsJ+HYUFwCdv4LVvdnhBy78E57PIor8/OVvhMrADFFEDh8DHDFRv/O9i3lPhsENjO7QX0+A==}
    engines: {node: '>=8'}
    dependencies:
      cliui: 6.0.0
      decamelize: 1.2.0
      find-up: 4.1.0
      get-caller-file: 2.0.5
      require-directory: 2.1.1
      require-main-filename: 2.0.0
      set-blocking: 2.0.0
      string-width: 4.2.3
      which-module: 2.0.0
      y18n: 4.0.3
      yargs-parser: 18.1.3
    dev: true

  /yargs/16.2.0:
    resolution: {integrity: sha512-D1mvvtDG0L5ft/jGWkLpG1+m0eQxOfaBvTNELraWj22wSVUMWxZUvYgJYcKh6jGGIkJFhH4IZPQhR4TKpc8mBw==}
    engines: {node: '>=10'}
    dependencies:
      cliui: 7.0.4
      escalade: 3.1.1
      get-caller-file: 2.0.5
      require-directory: 2.1.1
      string-width: 4.2.3
      y18n: 5.0.8
      yargs-parser: 20.2.9
    dev: true

  /yargs/17.5.1:
    resolution: {integrity: sha512-t6YAJcxDkNX7NFYiVtKvWUz8l+PaKTLiL63mJYWR2GnHq2gjEWISzsLp9wg3aY36dY1j+gfIEL3pIF+XlJJfbA==}
    engines: {node: '>=12'}
    dependencies:
      cliui: 7.0.4
      escalade: 3.1.1
      get-caller-file: 2.0.5
      require-directory: 2.1.1
      string-width: 4.2.3
      y18n: 5.0.8
      yargs-parser: 21.0.1
    dev: true

  /yargs/8.0.2:
    resolution: {integrity: sha512-3RiZrpLpjrzIAKgGdPktBcMP/eG5bDFlkI+PHle1qwzyVXyDQL+pD/eZaMoOOO0Y7LLBfjpucObuUm/icvbpKQ==}
    dependencies:
      camelcase: 4.1.0
      cliui: 3.2.0
      decamelize: 1.2.0
      get-caller-file: 1.0.3
      os-locale: 2.1.0
      read-pkg-up: 2.0.0
      require-directory: 2.1.1
      require-main-filename: 1.0.1
      set-blocking: 2.0.0
      string-width: 2.1.1
      which-module: 2.0.0
      y18n: 3.2.2
      yargs-parser: 7.0.0
    dev: true

  /yocto-queue/0.1.0:
    resolution: {integrity: sha512-rVksvsnNCdJ/ohGc6xgPwyN8eheCxsiLM8mxuE/t/mOVqJewPuO1miLpTHQiRgTKCLexL4MeAFVagts7HmNZ2Q==}
    engines: {node: '>=10'}
    dev: true

  github.com/sveltejs/eslint-config/9a7d728e03ac433e5856a6e06775c17ee986d641_5nge3uy3zvbeyedwlvrgstgizy:
    resolution: {tarball: https://codeload.github.com/sveltejs/eslint-config/tar.gz/9a7d728e03ac433e5856a6e06775c17ee986d641}
    id: github.com/sveltejs/eslint-config/9a7d728e03ac433e5856a6e06775c17ee986d641
    name: '@sveltejs/eslint-config'
    version: 5.8.0
    peerDependencies:
      '@typescript-eslint/eslint-plugin': '>= 3'
      '@typescript-eslint/parser': '>= 3'
      eslint: '>= 7'
      eslint-plugin-import: '>= 2'
      eslint-plugin-node: '>= 11'
      eslint-plugin-svelte3: '>= 2'
      typescript: '>= 3'
    dependencies:
      '@typescript-eslint/eslint-plugin': 5.30.3_uhfrv6c56y4b7yuzllo3ym4bou
      '@typescript-eslint/parser': 5.30.3_b5e7v2qnwxfo6hmiq56u52mz3e
      eslint: 8.18.0
      eslint-plugin-import: 2.26.0_stpfporf4ezjetv6zdnl75453m
      eslint-plugin-node: 11.1.0_eslint@8.18.0
      eslint-plugin-svelte3: 4.0.0_wy4erphnvhealet26qderqv6bu
      typescript: 4.7.4
    dev: true<|MERGE_RESOLUTION|>--- conflicted
+++ resolved
@@ -63,13 +63,8 @@
     specifiers:
       '@types/node': ^16.11.36
       '@types/ws': ^8.5.3
-<<<<<<< HEAD
       esbuild: ^0.14.48
-      typescript: ^4.7.2
-=======
-      esbuild: ^0.14.42
       typescript: ^4.7.4
->>>>>>> 062f38e9
       worktop: 0.8.0-next.14
     dependencies:
       esbuild: 0.14.48
@@ -84,13 +79,8 @@
       '@cloudflare/kv-asset-handler': ^0.2.0
       '@iarna/toml': ^2.2.5
       '@types/node': ^16.11.36
-<<<<<<< HEAD
       esbuild: ^0.14.48
-      typescript: ^4.7.2
-=======
-      esbuild: ^0.14.42
       typescript: ^4.7.4
->>>>>>> 062f38e9
     dependencies:
       '@iarna/toml': 2.2.5
       esbuild: 0.14.48
@@ -221,13 +211,8 @@
       '@sveltejs/kit': workspace:*
       '@types/node': ^16.11.36
       '@vercel/nft': ^0.20.0
-<<<<<<< HEAD
       esbuild: ^0.14.48
-      typescript: ^4.7.2
-=======
-      esbuild: ^0.14.42
       typescript: ^4.7.4
->>>>>>> 062f38e9
     dependencies:
       '@vercel/nft': 0.20.1
       esbuild: 0.14.48
@@ -274,29 +259,6 @@
       tiny-glob: 0.2.9
       uvu: 0.5.4
 
-  packages/create-svelte/.test-tmp/default-checkjs:
-    specifiers:
-      '@fontsource/fira-mono': ^4.5.0
-      '@sveltejs/adapter-auto': next
-      '@sveltejs/kit': next
-      '@types/cookie': ^0.5.1
-      cookie: ^0.4.1
-      svelte: ^3.46.0
-      svelte-check: ^2.7.1
-      typescript: ^4.7.2
-      vite: ^3.0.0-beta.6
-    dependencies:
-      '@fontsource/fira-mono': 4.5.8
-      cookie: 0.4.2
-    devDependencies:
-      '@sveltejs/adapter-auto': link:../../../adapter-auto
-      '@sveltejs/kit': link:../../../kit
-      '@types/cookie': 0.5.1
-      svelte: 3.48.0
-      svelte-check: 2.8.0_svelte@3.48.0
-      typescript: 4.7.4
-      vite: 3.0.0-beta.6
-
   packages/create-svelte/templates/default:
     specifiers:
       '@fontsource/fira-mono': ^4.5.8
@@ -306,13 +268,8 @@
       cookie: ^0.5.0
       svelte: ^3.48.0
       svelte-preprocess: ^4.10.6
-<<<<<<< HEAD
-      typescript: ^4.7.2
+      typescript: ^4.7.4
       vite: ^3.0.0-beta.6
-=======
-      typescript: ^4.7.4
-      vite: ^2.9.13
->>>>>>> 062f38e9
     dependencies:
       '@fontsource/fira-mono': 4.5.8
       '@lukeed/uuid': 2.0.0
@@ -408,13 +365,8 @@
       purify-css: ^1.2.5
       svelte: ^3.48.0
       svelte-check: ^2.7.1
-<<<<<<< HEAD
-      typescript: ^4.7.2
+      typescript: ^4.7.4
       vite: ^3.0.0-beta.6
-=======
-      typescript: ^4.7.4
-      vite: ^2.9.13
->>>>>>> 062f38e9
     devDependencies:
       '@sveltejs/amp': link:../../../../amp
       '@sveltejs/kit': link:../../..
@@ -432,13 +384,8 @@
       rimraf: ^3.0.2
       svelte: ^3.48.0
       svelte-check: ^2.7.1
-<<<<<<< HEAD
-      typescript: ^4.7.2
+      typescript: ^4.7.4
       vite: ^3.0.0-beta.6
-=======
-      typescript: ^4.7.4
-      vite: ^2.9.13
->>>>>>> 062f38e9
     devDependencies:
       '@sveltejs/kit': link:../../..
       cross-env: 7.0.3
@@ -454,13 +401,8 @@
       cross-env: ^7.0.3
       svelte: ^3.48.0
       svelte-check: ^2.7.1
-<<<<<<< HEAD
-      typescript: ^4.7.2
+      typescript: ^4.7.4
       vite: ^3.0.0-beta.6
-=======
-      typescript: ^4.7.4
-      vite: ^2.9.13
->>>>>>> 062f38e9
     devDependencies:
       '@sveltejs/kit': link:../../..
       cross-env: 7.0.3
@@ -476,13 +418,8 @@
       cross-env: ^7.0.3
       svelte: ^3.48.0
       svelte-check: ^2.7.1
-<<<<<<< HEAD
-      typescript: ^4.7.2
+      typescript: ^4.7.4
       vite: ^3.0.0-beta.6
-=======
-      typescript: ^4.7.4
-      vite: ^2.9.13
->>>>>>> 062f38e9
     devDependencies:
       '@sveltejs/adapter-node': link:../../../../adapter-node
       '@sveltejs/kit': link:../../..
@@ -586,13 +523,8 @@
       prismjs: ^1.28.0
       shiki-twoslash: ^3.0.2
       svelte: ^3.48.0
-<<<<<<< HEAD
-      typescript: ^4.7.2
+      typescript: ^4.7.4
       vite: ^3.0.0-beta.6
-=======
-      typescript: ^4.7.4
-      vite: ^2.9.10
->>>>>>> 062f38e9
       vite-imagetools: ^4.0.3
     devDependencies:
       '@sveltejs/adapter-auto': link:../../packages/adapter-auto
@@ -1892,11 +1824,6 @@
     dependencies:
       safe-buffer: 5.1.2
     dev: true
-
-  /cookie/0.4.2:
-    resolution: {integrity: sha512-aSWTXFzaKWkvHO1Ny/s+ePFpvKsPnjc551iI41v3ny/ow6tBG5Vd+FuqGNhh1LxOmVzOlGUriIlOaokOvhaStA==}
-    engines: {node: '>= 0.6'}
-    dev: false
 
   /cookie/0.5.0:
     resolution: {integrity: sha512-YZ3GUyn/o8gfKJlnlX7g7xq4gyO6OSuhGPKaaGssGB2qgDUS0gPgtTvoyZLTt9Ab6dC4hfc9dV5arkvc/OCmrw==}
